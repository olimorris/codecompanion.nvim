--- conflicted
+++ resolved
@@ -372,15 +372,10 @@
   display = {
     chat = {
       icons = {
-<<<<<<< HEAD
-        pinned_buffer = " ",
-        watched_buffer = "👀 ",
+        buffer_pin = " ",
+        buffer_watch = "👀 ",
         tool_success = "!!",
         tool_failure = "xx",
-=======
-        buffer_pin = " ",
-        buffer_watch = "👀 ",
->>>>>>> e18a9bf2
       },
       show_references = true,
       show_settings = false,
