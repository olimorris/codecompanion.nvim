local og_config = require("codecompanion.config")
return {
  constants = {
    LLM_ROLE = "llm",
    USER_ROLE = "user",
    SYSTEM_ROLE = "system",
  },
  adapters = {
    test_adapter = {
      name = "test_adapter",
      url = "https://api.openai.com/v1/chat/completions",
      roles = {
        llm = "assistant",
        user = "user",
      },
      opts = {
        stream = true,
      },
      headers = {
        content_type = "application/json",
      },
      parameters = {
        stream = true,
      },
      handlers = {
        form_parameters = function()
          return {}
        end,
        form_messages = function()
          return {}
        end,
        is_complete = function()
          return false
        end,
        tools = {
          format_tool_calls = function(self, tools)
            return tools
          end,
          output_response = function(self, tool_call, output)
            return {
              role = "tool",
              tool_call_id = tool_call.id,
              content = output,
              opts = { tag = tool_call.id, visible = false },
            }
          end,
        },
      },
      schema = {
        model = {
          default = "gpt-3.5-turbo",
        },
      },
    },
    opts = {
      allow_insecure = false,
      proxy = nil,
    },
  },
  strategies = {
    chat = {
      adapter = "test_adapter",
      roles = {
        llm = "assistant",
        user = "foo",
      },
      keymaps = og_config.strategies.chat.keymaps,
      tools = {
        ["cmd_runner"] = {
          callback = "strategies.chat.agents.tools.cmd_runner",
          description = "Run shell commands initiated by the LLM",
        },
        ["editor"] = {
          callback = "strategies.chat.agents.tools.editor",
          description = "Update a buffer with the LLM's response",
        },
        ["files"] = {
          callback = "strategies.chat.agents.tools.files",
          description = "Update the file system with the LLM's response",
        },
<<<<<<< HEAD
        ["next_edit_suggestion"] = {
          callback = "strategies.chat.agents.tools.next_edit_suggestion",
          description = "Suggest and jump to the next position to edit",
=======
        ["insert_edit_into_file"] = {
          callback = "strategies.chat.agents.tools.insert_edit_into_file",
          description = "Insert code into an existing file",
        },
        ["create_file"] = {
          callback = "strategies.chat.agents.tools.create_file",
          description = "Create a file in the current working directory",
        },
        ["read_file"] = {
          callback = "strategies.chat.agents.tools.read_file",
          description = "Read a file in the current working directory",
>>>>>>> f0228073
        },
        ["weather"] = {
          callback = vim.fn.getcwd() .. "/tests/strategies/chat/agents/tools/stubs/weather.lua",
          description = "Get the latest weather",
        },
        ["func"] = {
          callback = vim.fn.getcwd() .. "/tests/strategies/chat/agents/tools/stubs/func.lua",
          description = "Some function tool to test",
        },
        ["func_handlers_once"] = {
          callback = vim.fn.getcwd() .. "/tests/strategies/chat/agents/tools/stubs/func_handlers_once.lua",
          description = "Some function tool to test",
        },
        ["func2"] = {
          callback = vim.fn.getcwd() .. "/tests/strategies/chat/agents/tools/stubs/func2.lua",
          description = "Some function tool to test",
        },
        ["func_consecutive"] = {
          callback = vim.fn.getcwd() .. "/tests/strategies/chat/agents/tools/stubs/func_consecutive.lua",
          description = "Consecutive function tool to test",
        },
        ["func_error"] = {
          callback = vim.fn.getcwd() .. "/tests/strategies/chat/agents/tools/stubs/func_error.lua",
          description = "Error function tool to test",
        },
        ["func_return_error"] = {
          callback = vim.fn.getcwd() .. "/tests/strategies/chat/agents/tools/stubs/func_return_error.lua",
          description = "Error function tool to test",
        },
        ["func_queue"] = {
          callback = vim.fn.getcwd() .. "/tests/strategies/chat/agents/tools/stubs/func_queue.lua",
          description = "Some function tool to test",
        },
        ["func_queue_2"] = {
          callback = vim.fn.getcwd() .. "/tests/strategies/chat/agents/tools/stubs/func_queue_2.lua",
          description = "Some function tool to test",
        },
        ["func_async_1"] = {
          callback = vim.fn.getcwd() .. "/tests/strategies/chat/agents/tools/stubs/func_async_1.lua",
          description = "Some function tool to test",
        },
        ["func_async_2"] = {
          callback = vim.fn.getcwd() .. "/tests/strategies/chat/agents/tools/stubs/func_async_2.lua",
          description = "Some function tool to test",
        },
        ["cmd"] = {
          callback = vim.fn.getcwd() .. "/tests/strategies/chat/agents/tools/stubs/cmd.lua",
          description = "Cmd tool",
        },
        ["cmd_consecutive"] = {
          callback = vim.fn.getcwd() .. "/tests/strategies/chat/agents/tools/stubs/cmd_consecutive.lua",
          description = "Cmd tool",
        },
        ["cmd_error"] = {
          callback = vim.fn.getcwd() .. "/tests/strategies/chat/agents/tools/stubs/cmd_error.lua",
          description = "Cmd tool",
        },
        ["cmd_queue"] = {
          callback = vim.fn.getcwd() .. "/tests/strategies/chat/agents/tools/stubs/cmd_queue.lua",
          description = "Cmd tool",
        },
        ["mock_cmd_runner"] = {
          callback = vim.fn.getcwd() .. "/tests/strategies/chat/agents/tools/stubs/mock_cmd_runner.lua",
          description = "Cmd tool",
        },
        groups = {
          ["tool_group"] = {
            description = "Tool Group",
            system_prompt = "My tool group system prompt",
            tools = {
              "func",
              "cmd",
            },
          },
        },
        opts = {
          system_prompt = "My tool system prompt",
        },
      },
      variables = {
        ["buffer"] = {
          callback = "strategies.chat.variables.buffer",
          description = "Share the current buffer with the LLM",
          opts = {
            contains_code = true,
            has_params = true,
          },
        },
        ["foo"] = {
          callback = "tests.strategies.chat.variables.foo",
          description = "foo",
        },
        ["bar"] = {
          callback = "tests.strategies.chat.variables.bar",
          description = "bar",
          opts = {
            has_params = true,
          },
        },
        ["screenshot://screenshot-2025-05-21T11-17-45.440Z"] = {
          callback = "tests.strategies.chat.variables.screenshot",
          description = "Screenshot",
        },
        ["baz"] = {
          callback = "tests.strategies.chat.variables.baz",
          description = "baz",
        },
      },
      slash_commands = {
        ["buffer"] = {
          callback = "strategies.chat.slash_commands.buffer",
          description = "Insert open buffers",
          keymaps = {
            modes = {
              i = "<C-b>",
              n = { "<C-b>", "gb" },
            },
          },
          opts = {
            contains_code = true,
            provider = "default",
          },
        },
        ["fetch"] = {
          callback = "strategies.chat.slash_commands.fetch",
          description = "Insert URL contents",
          opts = {
            adapter = "jina", -- jina|tavily
            cache_path = vim.fn.stdpath("data") .. "/codecompanion/urls",
            provider = "default",
          },
        },
        ["file"] = {
          callback = "strategies.chat.slash_commands.file",
          description = "Insert a file",
          opts = {
            contains_code = true,
            max_lines = 1000,
            provider = "default", -- default|telescope|mini_pick|fzf_lua
          },
        },
      },
      opts = {
        blank_prompt = "",
      },
    },
    inline = {
      adapter = "test_adapter",
      variables = {
        ["foo"] = {
          callback = vim.fn.getcwd() .. "/tests/strategies/inline/variables/foo.lua",
          description = "My foo variable",
        },
        ["bar"] = {
          callback = "tests.strategies.inline.variables.bar",
          description = "bar",
        },
      },
    },
  },
  prompt_library = {
    ["Demo"] = {
      strategy = "chat",
      description = "Demo prompt",
      opts = {
        short_name = "demo",
      },
      prompts = {
        {
          role = "system",
          content = "This is some system message",
          opts = {
            visible = false,
          },
        },
        {
          role = "user",
          content = "Hi",
        },
        {
          role = "llm",
          content = "What can I do?\n",
        },
        {
          role = "user",
          content = "",
        },
      },
    },
    ["Test References"] = {
      strategy = "chat",
      description = "Add some references",
      opts = {
        index = 1,
        is_default = true,
        is_slash_cmd = false,
        short_name = "test_ref",
        auto_submit = false,
      },
      references = {
        {
          type = "file",
          path = {
            "lua/codecompanion/health.lua",
            "lua/codecompanion/http.lua",
          },
        },
      },
      prompts = {
        {
          role = "foo",
          content = "I need some references",
        },
      },
    },
  },
  display = {
    chat = {
      icons = {
        pinned_buffer = " ",
        watched_buffer = "👀 ",
      },
      show_references = true,
      show_settings = false,
      window = {
        layout = "vertical", -- float|vertical|horizontal|buffer
        position = nil, -- left|right|top|bottom (nil will default depending on vim.opt.splitright|vim.opt.splitbelow)
        border = "single",
        height = 0.8,
        width = 0.45,
        relative = "editor",
        opts = {
          breakindent = true,
          cursorcolumn = false,
          cursorline = false,
          foldcolumn = "0",
          linebreak = true,
          list = false,
          numberwidth = 1,
          signcolumn = "no",
          spell = false,
          wrap = true,
        },
      },
      intro_message = "", -- Keep this blank or it messes up the screenshot tests
    },
    diff = { enabled = false },
  },
  opts = {
    system_prompt = "default system prompt",
  },
}<|MERGE_RESOLUTION|>--- conflicted
+++ resolved
@@ -78,11 +78,10 @@
           callback = "strategies.chat.agents.tools.files",
           description = "Update the file system with the LLM's response",
         },
-<<<<<<< HEAD
         ["next_edit_suggestion"] = {
           callback = "strategies.chat.agents.tools.next_edit_suggestion",
           description = "Suggest and jump to the next position to edit",
-=======
+        },
         ["insert_edit_into_file"] = {
           callback = "strategies.chat.agents.tools.insert_edit_into_file",
           description = "Insert code into an existing file",
@@ -94,7 +93,6 @@
         ["read_file"] = {
           callback = "strategies.chat.agents.tools.read_file",
           description = "Read a file in the current working directory",
->>>>>>> f0228073
         },
         ["weather"] = {
           callback = vim.fn.getcwd() .. "/tests/strategies/chat/agents/tools/stubs/weather.lua",
