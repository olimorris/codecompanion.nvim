--- conflicted
+++ resolved
@@ -7,10 +7,6 @@
 T["Ollama adapter"] = new_set({
   hooks = {
     pre_case = function()
-<<<<<<< HEAD
-      require("codecompanion")
-      adapter = require("codecompanion.adapters").resolve("ollama")
-=======
       adapter = require("codecompanion.adapters").extend("ollama", {
         schema = {
           model = {
@@ -24,7 +20,6 @@
           },
         },
       })
->>>>>>> 030f3059
     end,
   },
 })
