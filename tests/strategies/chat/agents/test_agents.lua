--- conflicted
+++ resolved
@@ -246,13 +246,8 @@
 T["Agent"][":replace"] = new_set()
 T["Agent"][":replace"]["should replace the tool in the message"] = function()
   child.lua([[
-<<<<<<< HEAD
     local message = "run the @create_file tool"
     _G.result = _G.agent:replace(message, "create_file")
-=======
-    local message = "run the @editor tool"
-    _G.result = _G.agent:replace(message)
->>>>>>> f5726019
   ]])
 
   h.eq("run the create_file tool", child.lua_get("_G.result"))
