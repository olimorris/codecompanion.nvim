--- conflicted
+++ resolved
@@ -54,20 +54,37 @@
   h.eq(output, { "line1", "new_line2", "line3" }, "File was not updated")
 end
 
-<<<<<<< HEAD
+T["File"]["insert_edit_into_file tool add to end of a file"] = function()
+  child.lua([[
+      -- create initial file
+      local initial = "line1"
+			-- the writefile function adds an extra '\n' at the end. We then use a Patch that keeps that empty line so that we can really test the additon of something at the end of the file. Otherwise this test will pass even before the fix.
+      local ok = vim.fn.writefile(vim.split(initial, "\n"), _G.TEST_TMPFILE_ABSOLUTE)
+      assert(ok == 0)
+
+      local tool = {
+        {
+          ["function"] = {
+            name = "insert_edit_into_file",
+            arguments = string.format('{"filepath": "%s", "explanation": "...", "code": "*** Begin Patch\\nline1\\n\\n+new_line2\\n*** End Patch"}', _G.TEST_TMPFILE)
+          },
+        },
+      }
+      agent:execute(chat, tool)
+      vim.wait(200)
+    ]])
+
+  -- Test that the file was updated
+  local output = child.lua_get("vim.fn.readfile(_G.TEST_TMPFILE_ABSOLUTE)")
+  h.eq(output, { "line1", "", "new_line2" }, "File was not updated")
+end
+
 T["File"]["insert_edit_into_file tool support lines starting by -"] = function()
   -- mardown files can have a lot of lines starting by -
   -- the LLM does start the unchanged line by a whitespace to prevent missinterpretation of this lines by 'removed' lines
   child.lua([[
       -- create initial file
       local initial = "- item1"
-=======
-T["File"]["insert_edit_into_file tool add to end of a file"] = function()
-  child.lua([[
-      -- create initial file
-      local initial = "line1"
-			-- the writefile function adds an extra '\n' at the end. We then use a Patch that keeps that empty line so that we can really test the additon of something at the end of the file. Otherwise this test will pass even before the fix.
->>>>>>> fa31ecd0
       local ok = vim.fn.writefile(vim.split(initial, "\n"), _G.TEST_TMPFILE_ABSOLUTE)
       assert(ok == 0)
 
@@ -75,11 +92,7 @@
         {
           ["function"] = {
             name = "insert_edit_into_file",
-<<<<<<< HEAD
             arguments = string.format('{"filepath": "%s", "explanation": "...", "code": "*** Begin Patch\\n - item1\\n+- item2\\n*** End Patch"}', _G.TEST_TMPFILE)
-=======
-            arguments = string.format('{"filepath": "%s", "explanation": "...", "code": "*** Begin Patch\\nline1\\n\\n+new_line2\\n*** End Patch"}', _G.TEST_TMPFILE)
->>>>>>> fa31ecd0
           },
         },
       }
@@ -89,11 +102,7 @@
 
   -- Test that the file was updated
   local output = child.lua_get("vim.fn.readfile(_G.TEST_TMPFILE_ABSOLUTE)")
-<<<<<<< HEAD
   h.eq(output, { "- item1", "- item2" }, "File was not updated")
-=======
-  h.eq(output, { "line1", "", "new_line2" }, "File was not updated")
->>>>>>> fa31ecd0
 end
 
 T["File"]["insert_edit_into_file tool regex"] = function()
