local h = require("tests.helpers")

local new_set = MiniTest.new_set

local child = MiniTest.new_child_neovim()
local T = new_set({
  hooks = {
    pre_case = function()
      h.child_start(child)
      child.lua([[
        _G.TEST_TMPFILE = '/tests/stubs/cc_test_file.txt'
        _G.TEST_TMPFILE_ABSOLUTE = vim.fs.joinpath(vim.fn.getcwd(), _G.TEST_TMPFILE)

        -- ensure no leftover from previous run
        pcall(vim.loop.fs_unlink, _G.TEST_TMPFILE_ABSOLUTE)

        h = require('tests.helpers')
        chat, agent = h.setup_chat_buffer()
      ]])
    end,
    post_case = function()
      child.lua([[
        pcall(vim.loop.fs_unlink, _G.TEST_TMPFILE_ABSOLUTE)
        h.teardown_chat_buffer()
      ]])
    end,
    post_once = child.stop,
  },
})

T["File"] = new_set()

T["File"]["insert_edit_into_file tool edit a file"] = function()
  child.lua([[
      -- create initial file
      local initial = "line1\nline2\nline3"
      local ok = vim.fn.writefile(vim.split(initial, "\n"), _G.TEST_TMPFILE_ABSOLUTE)
      assert(ok == 0)

      local tool = {
        {
          ["function"] = {
            name = "insert_edit_into_file",
            arguments = string.format('{"filepath": "%s", "explanation": "...", "code": "*** Begin Patch\\nline1\\n-line2\\n+new_line2\\nline3\\n*** End Patch"}', _G.TEST_TMPFILE)
          },
        },
      }
      agent:execute(chat, tool)
      vim.wait(200)
    ]])

  -- Test that the file was updated
  local output = child.lua_get("vim.fn.readfile(_G.TEST_TMPFILE_ABSOLUTE)")
  h.eq(output, { "line1", "new_line2", "line3" }, "File was not updated")
end

T["File"]["insert_edit_into_file tool add to end of a file"] = function()
  child.lua([[
      -- create initial file
      local initial = "line1"
			-- the writefile function adds an extra '\n' at the end. We then use a Patch that keeps that empty line so that we can really test the additon of something at the end of the file. Otherwise this test will pass even before the fix.
      local ok = vim.fn.writefile(vim.split(initial, "\n"), _G.TEST_TMPFILE_ABSOLUTE)
      assert(ok == 0)

      local tool = {
        {
          ["function"] = {
            name = "insert_edit_into_file",
            arguments = string.format('{"filepath": "%s", "explanation": "...", "code": "*** Begin Patch\\nline1\\n\\n+new_line2\\n*** End Patch"}', _G.TEST_TMPFILE)
          },
        },
      }
      agent:execute(chat, tool)
      vim.wait(200)
    ]])

  -- Test that the file was updated
  local output = child.lua_get("vim.fn.readfile(_G.TEST_TMPFILE_ABSOLUTE)")
  h.eq(output, { "line1", "", "new_line2" }, "File was not updated")
end

T["File"]["insert_edit_into_file tool regex"] = function()
  child.lua([[
      -- create initial file
      local initial = "line1\nline2\nline3"
      local ok = vim.fn.writefile(vim.split(initial, "\n"), _G.TEST_TMPFILE_ABSOLUTE)
      assert(ok == 0)
      local tool = {
        {
          ["function"] = {
            name = "insert_edit_into_file",
            arguments = string.format('{"filepath": "%s", "explanation": "...", "code": "*** Begin Patch\\n-line2\\n*** End Patch\\n"}', _G.TEST_TMPFILE)
          },
        },
      }
      agent:execute(chat, tool)
      vim.wait(200)
    ]])

  -- Test that the file was updated
  local output = child.lua_get("vim.fn.readfile(_G.TEST_TMPFILE_ABSOLUTE)")
  h.eq(output, { "line1", "line3" }, "File was not updated")
end

<<<<<<< HEAD
T["File"]["insert_edit_into_file tool from fixtures"] = function()
  child.lua([[
       -- read initial file from fixture
       local initial = vim.fn.readfile("tests/fixtures/files-input-1.html")
       local ok = vim.fn.writefile(initial, _G.TEST_TMPFILE_ABSOLUTE)
       assert(ok == 0)

       -- read contents for the tool from fixtures
       local content = table.concat(vim.fn.readfile("tests/fixtures/files-diff-1.1.patch"), "\n")
       local arguments = vim.json.encode({ filepath = _G.TEST_TMPFILE, explanation = "...", code = content })
       local tool = {
         {
           ["function"] = {
             name = "insert_edit_into_file",
             arguments = arguments
           },
         },
       }
       agent:execute(chat, tool)
       vim.wait(200)
     ]])

  -- Test that the file was updated as per the output fixture
  local output = child.lua_get("vim.fn.readfile(_G.TEST_TMPFILE_ABSOLUTE)")
  local expected = child.lua_get("vim.fn.readfile('tests/fixtures/files-output-1.1.html')")
  h.eq_info(output, expected, child.lua_get("chat.messages[#chat.messages].content"))
end

T["File"]["insert_edit_into_file tool multiple @@"] = function()
  child.lua([[
       -- read initial file from fixture
       local initial = vim.fn.readfile("tests/fixtures/files-input-1.html")
       local ok = vim.fn.writefile(initial, _G.TEST_TMPFILE_ABSOLUTE)
       assert(ok == 0)

       -- read contents for the tool from fixtures
       local content = table.concat(vim.fn.readfile("tests/fixtures/files-diff-1.2.patch"), "\n")
       local arguments = vim.json.encode({ filepath = _G.TEST_TMPFILE, explanation = "...", code = content })
       local tool = {
         {
           ["function"] = {
             name = "insert_edit_into_file",
             arguments = arguments
           },
         },
       }
       agent:execute(chat, tool)
       vim.wait(200)
     ]])

  -- Test that the file was updated as per the output fixture
  local output = child.lua_get("vim.fn.readfile(_G.TEST_TMPFILE_ABSOLUTE)")
  local expected = child.lua_get("vim.fn.readfile('tests/fixtures/files-output-1.2.html')")
  h.eq_info(output, expected, child.lua_get("chat.messages[#chat.messages].content"))
end

T["File"]["insert_edit_into_file tool empty lines"] = function()
  child.lua([[
       -- read initial file from fixture
       local initial = vim.fn.readfile("tests/fixtures/files-input-1.html")
       local ok = vim.fn.writefile(initial, _G.TEST_TMPFILE_ABSOLUTE)
       assert(ok == 0)

       -- read contents for the tool from fixtures
       local content = table.concat(vim.fn.readfile("tests/fixtures/files-diff-1.3.patch"), "\n")
       local arguments = vim.json.encode({ filepath = _G.TEST_TMPFILE, explanation = "...", code = content })
       local tool = {
         {
           ["function"] = {
             name = "insert_edit_into_file",
             arguments = arguments
           },
         },
       }
       agent:execute(chat, tool)
       vim.wait(200)
     ]])

  -- Test that the file was updated as per the output fixture
  local output = child.lua_get("vim.fn.readfile(_G.TEST_TMPFILE_ABSOLUTE)")
  local expected = child.lua_get("vim.fn.readfile('tests/fixtures/files-output-1.3.html')")
  h.eq_info(output, expected, child.lua_get("chat.messages[#chat.messages].content"))
end

T["File"]["insert_edit_into_file tool multiple patches"] = function()
  child.lua([[
      -- read initial file from fixture
      local initial = vim.fn.readfile("tests/fixtures/files-input-1.html")
      local ok = vim.fn.writefile(initial, _G.TEST_TMPFILE_ABSOLUTE)
      assert(ok == 0)

      -- read contents for the tool from fixtures
      local content = table.concat(vim.fn.readfile("tests/fixtures/files-diff-1.4.patch"), "\n")
      local arguments = vim.json.encode({ filepath = _G.TEST_TMPFILE, explanation = "...", code = content })
      local tool = {
        {
          ["function"] = {
            name = "insert_edit_into_file",
            arguments = arguments
          },
        },
      }
      agent:execute(chat, tool)
      vim.wait(200)
    ]])

  -- Test that the file was updated as per the output fixture
  local output = child.lua_get("vim.fn.readfile(_G.TEST_TMPFILE_ABSOLUTE)")
  local expected = child.lua_get("vim.fn.readfile('tests/fixtures/files-output-1.4.html')")
  h.eq_info(output, expected, child.lua_get("chat.messages[#chat.messages].content"))
end

T["File"]["insert_edit_into_file tool multiple patches and no start end markers"] = function()
  child.lua([[
      -- read initial file from fixture
      local initial = vim.fn.readfile("tests/fixtures/files-input-1.html")
      local ok = vim.fn.writefile(initial, _G.TEST_TMPFILE_ABSOLUTE)
      assert(ok == 0)

      -- read contents for the tool from fixtures
      local content = table.concat(vim.fn.readfile("tests/fixtures/files-diff-1.5.patch"), "\n")
      local arguments = vim.json.encode({ filepath = _G.TEST_TMPFILE, explanation = "...", code = content })
      local tool = {
        {
          ["function"] = {
            name = "insert_edit_into_file",
            arguments = arguments
          },
        },
      }
      agent:execute(chat, tool)
      vim.wait(200)
    ]])

  -- Test that the file was updated as per the output fixture
  local output = child.lua_get("vim.fn.readfile(_G.TEST_TMPFILE_ABSOLUTE)")
  local expected = child.lua_get("vim.fn.readfile('tests/fixtures/files-output-1.5.html')")
  h.eq_info(output, expected, child.lua_get("chat.messages[#chat.messages].content"))
end

T["File"]["insert_edit_into_file tool start by empty line"] = function()
  child.lua([[
      -- read initial file from fixture
      local initial = vim.fn.readfile("tests/fixtures/files-input-1.html")
      local ok = vim.fn.writefile(initial, _G.TEST_TMPFILE_ABSOLUTE)
      assert(ok == 0)

      -- read contents for the tool from fixtures
      local content = table.concat(vim.fn.readfile("tests/fixtures/files-diff-1.6.patch"), "\n")
      local arguments = vim.json.encode({ filepath = _G.TEST_TMPFILE, explanation = "...", code = content })
      local tool = {
        {
          ["function"] = {
            name = "insert_edit_into_file",
            arguments = arguments
          },
        },
      }
      agent:execute(chat, tool)
      vim.wait(200)
    ]])

  -- Test that the file was updated as per the output fixture
  local output = child.lua_get("vim.fn.readfile(_G.TEST_TMPFILE_ABSOLUTE)")
  local expected = child.lua_get("vim.fn.readfile('tests/fixtures/files-output-1.6.html')")
  h.eq_info(output, expected, child.lua_get("chat.messages[#chat.messages].content"))
end

T["File"]["insert_edit_into_file tool multiple continuation"] = function()
  child.lua([[
      -- read initial file from fixture
      local initial = vim.fn.readfile("tests/fixtures/files-input-2.html")
      local ok = vim.fn.writefile(initial, _G.TEST_TMPFILE_ABSOLUTE)
      assert(ok == 0)

      -- read contents for the tool from fixtures
      local content = table.concat(vim.fn.readfile("tests/fixtures/files-diff-2.1.patch"), "\n")
      local arguments = vim.json.encode({ filepath = _G.TEST_TMPFILE, explanation = "...", code = content })
      local tool = {
        {
          ["function"] = {
            name = "insert_edit_into_file",
            arguments = arguments
          },
        },
      }
      agent:execute(chat, tool)
      vim.wait(200)
    ]])

  -- Test that the file was updated as per the output fixture
  local output = child.lua_get("vim.fn.readfile(_G.TEST_TMPFILE_ABSOLUTE)")
  local expected = child.lua_get("vim.fn.readfile('tests/fixtures/files-output-2.1.html')")
  h.eq_info(output, expected, child.lua_get("chat.messages[#chat.messages].content"))
end

T["File"]["insert_edit_into_file tool spaces"] = function()
  child.lua([[
       -- read initial file from fixture
       local initial = vim.fn.readfile("tests/fixtures/files-input-2.html")
       local ok = vim.fn.writefile(initial, _G.TEST_TMPFILE_ABSOLUTE)
       assert(ok == 0)
       -- read contents for the tool from fixtures
       local content = table.concat(vim.fn.readfile("tests/fixtures/files-diff-2.2.patch"), "\n")
       local arguments = vim.json.encode({ filepath = _G.TEST_TMPFILE, explanation = "...", code = content })
       local tool = {
         {
           ["function"] = {
             name = "insert_edit_into_file",
             arguments = arguments
           },
         },
       }
       agent:execute(chat, tool)
       vim.wait(200)
     ]])

  -- Test that the file was updated as per the output fixture
  local output = child.lua_get("vim.fn.readfile(_G.TEST_TMPFILE_ABSOLUTE)")
  local expected = child.lua_get("vim.fn.readfile('tests/fixtures/files-output-2.2.html')")
  h.eq_info(output, expected, child.lua_get("chat.messages[#chat.messages].content"))
end

T["File"]["insert_edit_into_file tool html spaces flexible"] = function()
  child.lua([[
       -- read initial file from fixture
       local initial = vim.fn.readfile("tests/fixtures/files-input-3.html")
       local ok = vim.fn.writefile(initial, _G.TEST_TMPFILE_ABSOLUTE)
       assert(ok == 0)

       -- read contents for the tool from fixtures
       local content = table.concat(vim.fn.readfile("tests/fixtures/files-diff-3.patch"), "\n")
       local arguments = vim.json.encode({ filepath = _G.TEST_TMPFILE, explanation = "...", code = content })
       local tool = {
         {
           ["function"] = {
             name = "insert_edit_into_file",
             arguments = arguments
           },
         },
       }
       agent:execute(chat, tool)
       vim.wait(200)
     ]])

  -- Test that the file was updated as per the output fixture
  local output = child.lua_get("vim.fn.readfile(_G.TEST_TMPFILE_ABSOLUTE)")
  local expected = child.lua_get("vim.fn.readfile('tests/fixtures/files-output-3.html')")
  h.eq_info(output, expected, child.lua_get("chat.messages[#chat.messages].content"))
end

T["File"]["insert_edit_into_file tool html line breaks"] = function()
  child.lua([[
       -- read initial file from fixture
       local initial = vim.fn.readfile("tests/fixtures/files-input-4.html")
       local ok = vim.fn.writefile(initial, _G.TEST_TMPFILE_ABSOLUTE)
       assert(ok == 0)

       -- read contents for the tool from fixtures
       local content = table.concat(vim.fn.readfile("tests/fixtures/files-diff-4.patch"), "\n")
       local arguments = vim.json.encode({ filepath = _G.TEST_TMPFILE, explanation = "...", code = content })
       local tool = {
         {
           ["function"] = {
             name = "insert_edit_into_file",
             arguments = arguments
           },
         },
       }
       agent:execute(chat, tool)
       vim.wait(200)
     ]])

  -- Test that the file was updated as per the output fixture
  local output = child.lua_get("vim.fn.readfile(_G.TEST_TMPFILE_ABSOLUTE)")
  local expected = child.lua_get("vim.fn.readfile('tests/fixtures/files-output-4.html')")
  h.eq_info(output, expected, child.lua_get("chat.messages[#chat.messages].content"))
end

T["File"]["insert_edit_into_file tool lua dashes"] = function()
  child.lua([[
      -- read initial file from fixture
      local initial = vim.fn.readfile("tests/fixtures/files-input-5.lua")
      local ok = vim.fn.writefile(initial, _G.TEST_TMPFILE_ABSOLUTE)

      assert(ok == 0)
      -- read contents for the tool from fixtures
      local content = table.concat(vim.fn.readfile("tests/fixtures/files-diff-5.patch"), "\n")
      local arguments = vim.json.encode({ filepath = _G.TEST_TMPFILE, explanation = "...", code = content })
      local tool = {
        {
          ["function"] = {
            name = "insert_edit_into_file",
            arguments = arguments
          },
        },
      }
      agent:execute(chat, tool)
      vim.wait(200)
    ]])

  -- Test that the file was updated as per the output fixture
  local output = child.lua_get("vim.fn.readfile(_G.TEST_TMPFILE_ABSOLUTE)")
  local expected = child.lua_get("vim.fn.readfile('tests/fixtures/files-output-5.lua')")
  h.eq_info(output, expected, child.lua_get("chat.messages[#chat.messages].content"))
end

=======
>>>>>>> fbe5dc68
T["Buffer"] = new_set()

T["Buffer"]["insert_edit_into_file tool edits buffers"] = function()
  child.lua([[
      -- read initial file from fixture
      local initial = vim.fn.readfile("tests/fixtures/buffers-input-1.lua")
      local ok = vim.fn.writefile(initial, _G.TEST_TMPFILE_ABSOLUTE)
      assert(ok == 0)

      -- load the file into a buffer
      _G.bufnr = vim.fn.bufadd(_G.TEST_TMPFILE_ABSOLUTE)

      -- read contents for the tool from fixtures
      local content = table.concat(vim.fn.readfile("tests/fixtures/buffers-diff-1.patch"), "\n")
      local arguments = vim.json.encode({ filepath = _G.TEST_TMPFILE, explanation = "...", code = content })

      local tool = {
        {
          ["function"] = {
            name = "insert_edit_into_file",
            arguments = arguments
          },
        },
      }
      agent:execute(chat, tool)
      vim.cmd("buffer " .. _G.bufnr)
      vim.wait(200)
    ]])

  -- Test that the file was updated as per the output fixture
  local output = child.lua_get("vim.fn.readfile(_G.TEST_TMPFILE_ABSOLUTE)")
  local expected = child.lua_get("vim.fn.readfile('tests/fixtures/buffers-output-1.lua')")
  h.eq_info(output, expected, child.lua_get("chat.messages[#chat.messages].content"))

  -- Check that the buffer was updated
  local lines = child.lua([[
    local log = require("codecompanion.utils.log")
    local lines = h.get_buf_lines(_G.bufnr)
    return lines
  ]])
  h.eq(lines[2], '  return "CodeCompanion"')
end

return T<|MERGE_RESOLUTION|>--- conflicted
+++ resolved
@@ -102,316 +102,6 @@
   h.eq(output, { "line1", "line3" }, "File was not updated")
 end
 
-<<<<<<< HEAD
-T["File"]["insert_edit_into_file tool from fixtures"] = function()
-  child.lua([[
-       -- read initial file from fixture
-       local initial = vim.fn.readfile("tests/fixtures/files-input-1.html")
-       local ok = vim.fn.writefile(initial, _G.TEST_TMPFILE_ABSOLUTE)
-       assert(ok == 0)
-
-       -- read contents for the tool from fixtures
-       local content = table.concat(vim.fn.readfile("tests/fixtures/files-diff-1.1.patch"), "\n")
-       local arguments = vim.json.encode({ filepath = _G.TEST_TMPFILE, explanation = "...", code = content })
-       local tool = {
-         {
-           ["function"] = {
-             name = "insert_edit_into_file",
-             arguments = arguments
-           },
-         },
-       }
-       agent:execute(chat, tool)
-       vim.wait(200)
-     ]])
-
-  -- Test that the file was updated as per the output fixture
-  local output = child.lua_get("vim.fn.readfile(_G.TEST_TMPFILE_ABSOLUTE)")
-  local expected = child.lua_get("vim.fn.readfile('tests/fixtures/files-output-1.1.html')")
-  h.eq_info(output, expected, child.lua_get("chat.messages[#chat.messages].content"))
-end
-
-T["File"]["insert_edit_into_file tool multiple @@"] = function()
-  child.lua([[
-       -- read initial file from fixture
-       local initial = vim.fn.readfile("tests/fixtures/files-input-1.html")
-       local ok = vim.fn.writefile(initial, _G.TEST_TMPFILE_ABSOLUTE)
-       assert(ok == 0)
-
-       -- read contents for the tool from fixtures
-       local content = table.concat(vim.fn.readfile("tests/fixtures/files-diff-1.2.patch"), "\n")
-       local arguments = vim.json.encode({ filepath = _G.TEST_TMPFILE, explanation = "...", code = content })
-       local tool = {
-         {
-           ["function"] = {
-             name = "insert_edit_into_file",
-             arguments = arguments
-           },
-         },
-       }
-       agent:execute(chat, tool)
-       vim.wait(200)
-     ]])
-
-  -- Test that the file was updated as per the output fixture
-  local output = child.lua_get("vim.fn.readfile(_G.TEST_TMPFILE_ABSOLUTE)")
-  local expected = child.lua_get("vim.fn.readfile('tests/fixtures/files-output-1.2.html')")
-  h.eq_info(output, expected, child.lua_get("chat.messages[#chat.messages].content"))
-end
-
-T["File"]["insert_edit_into_file tool empty lines"] = function()
-  child.lua([[
-       -- read initial file from fixture
-       local initial = vim.fn.readfile("tests/fixtures/files-input-1.html")
-       local ok = vim.fn.writefile(initial, _G.TEST_TMPFILE_ABSOLUTE)
-       assert(ok == 0)
-
-       -- read contents for the tool from fixtures
-       local content = table.concat(vim.fn.readfile("tests/fixtures/files-diff-1.3.patch"), "\n")
-       local arguments = vim.json.encode({ filepath = _G.TEST_TMPFILE, explanation = "...", code = content })
-       local tool = {
-         {
-           ["function"] = {
-             name = "insert_edit_into_file",
-             arguments = arguments
-           },
-         },
-       }
-       agent:execute(chat, tool)
-       vim.wait(200)
-     ]])
-
-  -- Test that the file was updated as per the output fixture
-  local output = child.lua_get("vim.fn.readfile(_G.TEST_TMPFILE_ABSOLUTE)")
-  local expected = child.lua_get("vim.fn.readfile('tests/fixtures/files-output-1.3.html')")
-  h.eq_info(output, expected, child.lua_get("chat.messages[#chat.messages].content"))
-end
-
-T["File"]["insert_edit_into_file tool multiple patches"] = function()
-  child.lua([[
-      -- read initial file from fixture
-      local initial = vim.fn.readfile("tests/fixtures/files-input-1.html")
-      local ok = vim.fn.writefile(initial, _G.TEST_TMPFILE_ABSOLUTE)
-      assert(ok == 0)
-
-      -- read contents for the tool from fixtures
-      local content = table.concat(vim.fn.readfile("tests/fixtures/files-diff-1.4.patch"), "\n")
-      local arguments = vim.json.encode({ filepath = _G.TEST_TMPFILE, explanation = "...", code = content })
-      local tool = {
-        {
-          ["function"] = {
-            name = "insert_edit_into_file",
-            arguments = arguments
-          },
-        },
-      }
-      agent:execute(chat, tool)
-      vim.wait(200)
-    ]])
-
-  -- Test that the file was updated as per the output fixture
-  local output = child.lua_get("vim.fn.readfile(_G.TEST_TMPFILE_ABSOLUTE)")
-  local expected = child.lua_get("vim.fn.readfile('tests/fixtures/files-output-1.4.html')")
-  h.eq_info(output, expected, child.lua_get("chat.messages[#chat.messages].content"))
-end
-
-T["File"]["insert_edit_into_file tool multiple patches and no start end markers"] = function()
-  child.lua([[
-      -- read initial file from fixture
-      local initial = vim.fn.readfile("tests/fixtures/files-input-1.html")
-      local ok = vim.fn.writefile(initial, _G.TEST_TMPFILE_ABSOLUTE)
-      assert(ok == 0)
-
-      -- read contents for the tool from fixtures
-      local content = table.concat(vim.fn.readfile("tests/fixtures/files-diff-1.5.patch"), "\n")
-      local arguments = vim.json.encode({ filepath = _G.TEST_TMPFILE, explanation = "...", code = content })
-      local tool = {
-        {
-          ["function"] = {
-            name = "insert_edit_into_file",
-            arguments = arguments
-          },
-        },
-      }
-      agent:execute(chat, tool)
-      vim.wait(200)
-    ]])
-
-  -- Test that the file was updated as per the output fixture
-  local output = child.lua_get("vim.fn.readfile(_G.TEST_TMPFILE_ABSOLUTE)")
-  local expected = child.lua_get("vim.fn.readfile('tests/fixtures/files-output-1.5.html')")
-  h.eq_info(output, expected, child.lua_get("chat.messages[#chat.messages].content"))
-end
-
-T["File"]["insert_edit_into_file tool start by empty line"] = function()
-  child.lua([[
-      -- read initial file from fixture
-      local initial = vim.fn.readfile("tests/fixtures/files-input-1.html")
-      local ok = vim.fn.writefile(initial, _G.TEST_TMPFILE_ABSOLUTE)
-      assert(ok == 0)
-
-      -- read contents for the tool from fixtures
-      local content = table.concat(vim.fn.readfile("tests/fixtures/files-diff-1.6.patch"), "\n")
-      local arguments = vim.json.encode({ filepath = _G.TEST_TMPFILE, explanation = "...", code = content })
-      local tool = {
-        {
-          ["function"] = {
-            name = "insert_edit_into_file",
-            arguments = arguments
-          },
-        },
-      }
-      agent:execute(chat, tool)
-      vim.wait(200)
-    ]])
-
-  -- Test that the file was updated as per the output fixture
-  local output = child.lua_get("vim.fn.readfile(_G.TEST_TMPFILE_ABSOLUTE)")
-  local expected = child.lua_get("vim.fn.readfile('tests/fixtures/files-output-1.6.html')")
-  h.eq_info(output, expected, child.lua_get("chat.messages[#chat.messages].content"))
-end
-
-T["File"]["insert_edit_into_file tool multiple continuation"] = function()
-  child.lua([[
-      -- read initial file from fixture
-      local initial = vim.fn.readfile("tests/fixtures/files-input-2.html")
-      local ok = vim.fn.writefile(initial, _G.TEST_TMPFILE_ABSOLUTE)
-      assert(ok == 0)
-
-      -- read contents for the tool from fixtures
-      local content = table.concat(vim.fn.readfile("tests/fixtures/files-diff-2.1.patch"), "\n")
-      local arguments = vim.json.encode({ filepath = _G.TEST_TMPFILE, explanation = "...", code = content })
-      local tool = {
-        {
-          ["function"] = {
-            name = "insert_edit_into_file",
-            arguments = arguments
-          },
-        },
-      }
-      agent:execute(chat, tool)
-      vim.wait(200)
-    ]])
-
-  -- Test that the file was updated as per the output fixture
-  local output = child.lua_get("vim.fn.readfile(_G.TEST_TMPFILE_ABSOLUTE)")
-  local expected = child.lua_get("vim.fn.readfile('tests/fixtures/files-output-2.1.html')")
-  h.eq_info(output, expected, child.lua_get("chat.messages[#chat.messages].content"))
-end
-
-T["File"]["insert_edit_into_file tool spaces"] = function()
-  child.lua([[
-       -- read initial file from fixture
-       local initial = vim.fn.readfile("tests/fixtures/files-input-2.html")
-       local ok = vim.fn.writefile(initial, _G.TEST_TMPFILE_ABSOLUTE)
-       assert(ok == 0)
-       -- read contents for the tool from fixtures
-       local content = table.concat(vim.fn.readfile("tests/fixtures/files-diff-2.2.patch"), "\n")
-       local arguments = vim.json.encode({ filepath = _G.TEST_TMPFILE, explanation = "...", code = content })
-       local tool = {
-         {
-           ["function"] = {
-             name = "insert_edit_into_file",
-             arguments = arguments
-           },
-         },
-       }
-       agent:execute(chat, tool)
-       vim.wait(200)
-     ]])
-
-  -- Test that the file was updated as per the output fixture
-  local output = child.lua_get("vim.fn.readfile(_G.TEST_TMPFILE_ABSOLUTE)")
-  local expected = child.lua_get("vim.fn.readfile('tests/fixtures/files-output-2.2.html')")
-  h.eq_info(output, expected, child.lua_get("chat.messages[#chat.messages].content"))
-end
-
-T["File"]["insert_edit_into_file tool html spaces flexible"] = function()
-  child.lua([[
-       -- read initial file from fixture
-       local initial = vim.fn.readfile("tests/fixtures/files-input-3.html")
-       local ok = vim.fn.writefile(initial, _G.TEST_TMPFILE_ABSOLUTE)
-       assert(ok == 0)
-
-       -- read contents for the tool from fixtures
-       local content = table.concat(vim.fn.readfile("tests/fixtures/files-diff-3.patch"), "\n")
-       local arguments = vim.json.encode({ filepath = _G.TEST_TMPFILE, explanation = "...", code = content })
-       local tool = {
-         {
-           ["function"] = {
-             name = "insert_edit_into_file",
-             arguments = arguments
-           },
-         },
-       }
-       agent:execute(chat, tool)
-       vim.wait(200)
-     ]])
-
-  -- Test that the file was updated as per the output fixture
-  local output = child.lua_get("vim.fn.readfile(_G.TEST_TMPFILE_ABSOLUTE)")
-  local expected = child.lua_get("vim.fn.readfile('tests/fixtures/files-output-3.html')")
-  h.eq_info(output, expected, child.lua_get("chat.messages[#chat.messages].content"))
-end
-
-T["File"]["insert_edit_into_file tool html line breaks"] = function()
-  child.lua([[
-       -- read initial file from fixture
-       local initial = vim.fn.readfile("tests/fixtures/files-input-4.html")
-       local ok = vim.fn.writefile(initial, _G.TEST_TMPFILE_ABSOLUTE)
-       assert(ok == 0)
-
-       -- read contents for the tool from fixtures
-       local content = table.concat(vim.fn.readfile("tests/fixtures/files-diff-4.patch"), "\n")
-       local arguments = vim.json.encode({ filepath = _G.TEST_TMPFILE, explanation = "...", code = content })
-       local tool = {
-         {
-           ["function"] = {
-             name = "insert_edit_into_file",
-             arguments = arguments
-           },
-         },
-       }
-       agent:execute(chat, tool)
-       vim.wait(200)
-     ]])
-
-  -- Test that the file was updated as per the output fixture
-  local output = child.lua_get("vim.fn.readfile(_G.TEST_TMPFILE_ABSOLUTE)")
-  local expected = child.lua_get("vim.fn.readfile('tests/fixtures/files-output-4.html')")
-  h.eq_info(output, expected, child.lua_get("chat.messages[#chat.messages].content"))
-end
-
-T["File"]["insert_edit_into_file tool lua dashes"] = function()
-  child.lua([[
-      -- read initial file from fixture
-      local initial = vim.fn.readfile("tests/fixtures/files-input-5.lua")
-      local ok = vim.fn.writefile(initial, _G.TEST_TMPFILE_ABSOLUTE)
-
-      assert(ok == 0)
-      -- read contents for the tool from fixtures
-      local content = table.concat(vim.fn.readfile("tests/fixtures/files-diff-5.patch"), "\n")
-      local arguments = vim.json.encode({ filepath = _G.TEST_TMPFILE, explanation = "...", code = content })
-      local tool = {
-        {
-          ["function"] = {
-            name = "insert_edit_into_file",
-            arguments = arguments
-          },
-        },
-      }
-      agent:execute(chat, tool)
-      vim.wait(200)
-    ]])
-
-  -- Test that the file was updated as per the output fixture
-  local output = child.lua_get("vim.fn.readfile(_G.TEST_TMPFILE_ABSOLUTE)")
-  local expected = child.lua_get("vim.fn.readfile('tests/fixtures/files-output-5.lua')")
-  h.eq_info(output, expected, child.lua_get("chat.messages[#chat.messages].content"))
-end
-
-=======
->>>>>>> fbe5dc68
 T["Buffer"] = new_set()
 
 T["Buffer"]["insert_edit_into_file tool edits buffers"] = function()
