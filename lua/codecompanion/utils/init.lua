--- conflicted
+++ resolved
@@ -143,7 +143,7 @@
   end
 end
 
-<<<<<<< HEAD
+
 ---Replace certain patterns in a string with a replacement
 ---@param str string The input string
 ---@param regex_pattern string The regex pattern to match
@@ -189,7 +189,7 @@
     end
   end
   return nil
-=======
+
 ---Make a timestamp relative
 ---@param timestamp number Unix timestamp
 ---@return string Relative time string (e.g. "5m", "2h")
@@ -206,7 +206,7 @@
   else
     return math.floor(diff / 86400) .. "d"
   end
->>>>>>> 301c6d86
+
 end
 
 return M