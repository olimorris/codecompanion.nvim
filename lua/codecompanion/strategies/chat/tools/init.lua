--- conflicted
+++ resolved
@@ -158,6 +158,9 @@
 
     -- Handle argument parsing more robustly, like the original code
     if type(tool_args) == "string" then
+      if tool_args == "" then
+        tool_args = "{}"
+      end
       local success, decoded = pcall(vim.json.decode, tool_args)
       if success then
         tool_args = decoded
@@ -264,7 +267,6 @@
   local function safe_execute()
     local orchestrator = Orchestrator.new(self, id)
 
-<<<<<<< HEAD
     -- Process each tool
     for _, tool in ipairs(tools) do
       local resolved_tool, error_msg, is_json_error = self:_resolve_and_prepare_tool(tool)
@@ -275,32 +277,6 @@
           return
         else
           return self:_handle_tool_error(tool, error_msg)
-=======
-      self.tool = vim.deepcopy(resolved_tool)
-
-      self.tool.name = name
-      self.tool.function_call = tool
-      if tool["function"].arguments then
-        local args = tool["function"].arguments
-        -- For some adapter's that aren't streaming, the args are strings rather than tables
-        if type(args) == "string" then
-          local decoded
-          if args == "" then
-            args = "{}"
-          end
-          xpcall(function()
-            decoded = vim.json.decode(args)
-          end, function(err)
-            log:error("Couldn't decode the tool arguments: %s", args)
-            self.chat:add_tool_output(
-              self.tool,
-              string.format('You made an error in calling the %s tool: "%s"', name, err),
-              ""
-            )
-            return util.fire("ToolsFinished", { bufnr = self.bufnr })
-          end)
-          args = decoded
->>>>>>> d2cb3128
         end
       end
 
