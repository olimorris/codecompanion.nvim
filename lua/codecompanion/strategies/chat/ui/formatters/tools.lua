local BaseFormatter = require("codecompanion.strategies.chat.ui.formatters.base")
local config = require("codecompanion.config")
local log = require("codecompanion.utils.log")

local CONSTANTS = {
  icons = {
    pending = config.display.chat.icons.tool_pending or "⏳",
    in_progress = config.display.chat.icons.tool_in_progress or "⚡",
    failed = config.display.chat.icons.tool_failure or "❌",
    completed = config.display.chat.icons.tool_success or "✅",
  },
}

---@class CodeCompanion.Chat.UI.Formatters.Tools : CodeCompanion.Chat.UI.Formatters.Base
local Tools = setmetatable({}, { __index = BaseFormatter })
Tools.__class = "Tools"

function Tools:can_handle(message, opts, tags)
  return opts and opts.type == tags.TOOL_MESSAGE
end

function Tools:get_type()
  return self.chat.MESSAGE_TYPES.TOOL_MESSAGE
end

function Tools:format(message, opts, state)
  local lines = {}
  local content_line_offset = 0

  if state.has_reasoning_output then
    state:mark_reasoning_complete()
    table.insert(lines, "")
    table.insert(lines, "")
    table.insert(lines, "### Response")
    content_line_offset = 3
<<<<<<< HEAD
  elseif state.last_type == self.chat.MESSAGE_TYPES.LLM_MESSAGE then
    table.insert(lines, "")
    content_line_offset = content_line_offset + 1
=======
>>>>>>> 91198ad2
  end

  if state.last_type == self.chat.MESSAGE_TYPES.TOOL_MESSAGE then
    table.insert(lines, "")
<<<<<<< HEAD
    content_line_offset = content_line_offset + 1
  end

  -- Simple content formatting with status icons
  local content = message.content or ""
  if opts.status then
    local icon = CONSTANTS.icons[opts.status]
    content = icon .. " " .. content
    opts._icon_info = {
      status = opts.status,
      has_icon = true,
      line_offset = content_line_offset,
    }
  end

  local content_start = #lines + 1
  for _, line in ipairs(vim.split(content, "\n", { plain = true, trimempty = false })) do
=======
    content_line_offset = 1
  end

  if state.is_new_block then
    if state.block_index > 0 then
      table.insert(lines, "")
      table.insert(lines, "")
      content_line_offset = content_line_offset + 2
    else
      table.insert(lines, "")
      content_line_offset = content_line_offset + 1
    end
  end

  local content = message.content or ""
  local content_start_index = #lines + 1
  local content_lines = vim.split(content, "\n", { plain = true, trimempty = false })

  for _, line in ipairs(content_lines) do
>>>>>>> 91198ad2
    table.insert(lines, line)
  end

  -- If there's a status being passed then we know it's an ACP tool and we can
  -- prevent any folds from being created
  if not config.strategies.chat.tools.opts.folds.enabled or opts.status then
    return lines, nil
  end

  -- Calculate fold positions relative to the buffer
  local fold_info = nil
  if #content_lines > 1 then
    fold_info = {
      start_offset = content_start_index - 1, -- 0-based: first content line
      end_offset = content_start_index + #content_lines - 2, -- 0-based: last content line
      first_line = content_lines[1] or "",
    }
  end

  return lines, fold_info
end

return Tools<|MERGE_RESOLUTION|>--- conflicted
+++ resolved
@@ -33,35 +33,15 @@
     table.insert(lines, "")
     table.insert(lines, "### Response")
     content_line_offset = 3
-<<<<<<< HEAD
-  elseif state.last_type == self.chat.MESSAGE_TYPES.LLM_MESSAGE then
+  end
+
+  if state.last_type == self.chat.MESSAGE_TYPES.LLM_MESSAGE then
     table.insert(lines, "")
     content_line_offset = content_line_offset + 1
-=======
->>>>>>> 91198ad2
   end
 
   if state.last_type == self.chat.MESSAGE_TYPES.TOOL_MESSAGE then
     table.insert(lines, "")
-<<<<<<< HEAD
-    content_line_offset = content_line_offset + 1
-  end
-
-  -- Simple content formatting with status icons
-  local content = message.content or ""
-  if opts.status then
-    local icon = CONSTANTS.icons[opts.status]
-    content = icon .. " " .. content
-    opts._icon_info = {
-      status = opts.status,
-      has_icon = true,
-      line_offset = content_line_offset,
-    }
-  end
-
-  local content_start = #lines + 1
-  for _, line in ipairs(vim.split(content, "\n", { plain = true, trimempty = false })) do
-=======
     content_line_offset = 1
   end
 
@@ -77,11 +57,19 @@
   end
 
   local content = message.content or ""
+  if opts.status then
+    local icon = CONSTANTS.icons[opts.status]
+    content = icon .. " " .. content
+    opts._icon_info = {
+      status = opts.status,
+      has_icon = true,
+      line_offset = content_line_offset,
+    }
+  end
+
   local content_start_index = #lines + 1
   local content_lines = vim.split(content, "\n", { plain = true, trimempty = false })
-
   for _, line in ipairs(content_lines) do
->>>>>>> 91198ad2
     table.insert(lines, line)
   end
 
