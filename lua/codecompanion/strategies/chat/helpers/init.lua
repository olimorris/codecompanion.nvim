--- conflicted
+++ resolved
@@ -6,7 +6,9 @@
 
 local M = {}
 
-<<<<<<< HEAD
+local api = vim.api
+local fmt = string.format
+
 ---Hide chat if floating diff is being used
 ---@param chat CodeCompanion.Chat The chat instance
 ---@return nil
@@ -19,10 +21,6 @@
     end
   end
 end
-=======
-local api = vim.api
-local fmt = string.format
->>>>>>> 9544c1fe
 
 ---Format the given role without any separator
 ---@param role string
