--- conflicted
+++ resolved
@@ -35,7 +35,7 @@
 ```
 </editFileInstructions>]=]
 
-local TOOL_DESCRIPTION = [=[Insert new code or modify existing code in a file in the current working directory. You must provide the changes in the specific patch format in the 'code' parameter. Use this tool once per file that needs to be modified. For each file, you can only make *one* `insert_edit_into_file` tool call. If a file requires multiple changes, combine them into a single `code` parameter using multiple diff blocks within the patch format. 
+local TOOL_DESCRIPTION = [=[Insert new code or modify existing code in a file. You must provide the changes in the specific patch format in the 'code' parameter. Use this tool once per file that needs to be modified. For each file, you can only make *one* `insert_edit_into_file` tool call. If a file requires multiple changes, combine them into a single `code` parameter using multiple diff blocks within the patch format. 
 You can use the tool multiple times in a response, but *only* if you need to modify *different* files.
 The system is very smart and can apply your edits accurately if you follow the patch format instructions carefully.
 
@@ -204,11 +204,7 @@
     type = "function",
     ["function"] = {
       name = "insert_edit_into_file",
-<<<<<<< HEAD
       description = TOOL_DESCRIPTION,
-=======
-      description = "Insert new code or modify existing code in a file. Use this tool once per file that needs to be modified, even if there are multiple changes for a file. The system is very smart and can understand how to apply your edits to the user's files if you follow the instructions.",
->>>>>>> f0e5ec92
       parameters = {
         type = "object",
         properties = {
