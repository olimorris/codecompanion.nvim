--[[
*Files Tool*
This tool can be used make edits to files on disk.
--]]

local Path = require("plenary.path")
local config = require("codecompanion.config")
local log = require("codecompanion.utils.log")
local util = require("codecompanion.utils")

local fmt = string.format

---Create a file and it's surrounding folders
---@param action table The action object
---@return nil
local function create(action)
  local p = Path:new(action.path)
  p.filename = p:expand()
  p:touch({ parents = true })
  p:write(action.contents or "", "w")
end

---Read the contents of file
---@param action table The action object
---@return string
local function read(action)
  local p = Path:new(action.path)
  p.filename = p:expand()

  local output = fmt([[The file's contents are:

```%s
%s
```]], vim.fn.fnamemodify(p.filename, ":e"), p.read())
  return output
end

local function parse_block(block)
  local focus, pre, old, new, post = {}, {}, {}, {}, {}
  local phase = "focus_pre"
  for _, line in ipairs(vim.split(block, "\n", { plain = true })) do
    if phase == "focus_pre" and vim.startswith(line, "@@") then
      local ref = vim.trim(line:sub(3))
      if ref and #ref > 0 then
        focus[#focus + 1] = ref
      end
    elseif phase == "focus_pre" and line:sub(1, 1) == "-" then
      phase = "hunk"
      old[#old + 1] = line:sub(2)
    elseif phase == "focus_pre" and line:sub(1, 1) == "+" then
      phase = "hunk"
      new[#new + 1] = line:sub(2)
    elseif phase == "focus_pre" then
      pre[#pre + 1] = line
    elseif phase == "hunk" and line:sub(1, 1) == "-" then
      old[#old + 1] = line:sub(2)
    elseif phase == "hunk" and line:sub(1, 1) == "+" then
      new[#new + 1] = line:sub(2)
    elseif phase == "hunk" then
      post[#post + 1] = line
    end
  end
  return {
    focus = focus,
    pre = pre,
    old = old,
    new = new,
    post = post
  }
end

local function matches_lines(haystack, pos, needle)
  for i, needle_line in ipairs(needle) do
    if haystack[pos + i - 1] ~= needle_line then
      return false
    end
  end
  return true
end

local function has_focus(lines, before_pos, focus)
  local start = 1
  for _, line in ipairs(focus) do
    local found = false
    for k = start, before_pos - 1 do
      if lines[k] == line then
        start = k
        found = true
        break
      end
    end
    if not found then return false end
  end
  return true
end

local function apply_change(lines, change)
  for i = 1, #lines do
    if has_focus(lines, i, change.focus) and matches_lines(lines, i - #change.pre, change.pre) and matches_lines(lines, i, change.old) and matches_lines(lines, i + #change.old, change.post) then
      local new_lines = {}
      -- before diff
      for k = 1, i - 1 do
        new_lines[#new_lines + 1] = lines[k]
      end
      -- new lines
      for _, ln in ipairs(change.new) do
        new_lines[#new_lines + 1] = ln
      end
      -- remaining lines
      for k = i + #change.old, #lines do
        new_lines[#new_lines + 1] = lines[k]
      end
      return new_lines
    end
  end
end

---Edit the contents of a file
---@param action table The action object
---@return nil
local function update(action)
  local p = Path:new(action.path)
  p.filename = p:expand()

  -- 1. extract raw patch
  local raw = action.contents or ""
  local patch = raw:match("^%*%*%* Begin Patch%s*(.-)%s*%*%*%* End Patch$")
  if not patch then
    error("Invalid patch format: missing Begin/End markers")
  end

  -- 2. read file into lines
  local content = p:read()
  local lines = vim.split(content, "\n", { plain = true })

  -- 3. split into blocks
  local blocks = vim.split(patch, "\n\n", { plain = true })
  for _, blk in ipairs(blocks) do
    -- 4. parse changes
    local change = parse_block(blk)
    -- 5. apply changes
    local new_lines = apply_change(lines, change)
    if new_lines == nil then
      error(fmt("Diff block not found:\n\n%s", blk))
    else
      lines = new_lines
    end
  end

  -- 6. write back
  p:write(table.concat(lines, "\n"), "w")
end

---Delete a file
---@param action table The action object
---@return nil
local function delete(action)
  local p = Path:new(action.path)
  p.filename = p:expand()
  p:rm()
end


local actions = {
  CREATE = create,
  READ = read,
  UPDATE = update,
  DELETE = delete,
}

---@class CodeCompanion.Tool.Files: CodeCompanion.Agent.Tool
return {
  name = "files",
  actions = actions,
  cmds = {
    ---Execute the file commands
    ---@param self CodeCompanion.Tool.Editor The Editor tool
    ---@param args table The arguments from the LLM's tool call
    ---@param input? any The output from the previous function call
    ---@return { status: "success"|"error", data: string }
    function(self, args, input)
<<<<<<< HEAD
      local ok, data = pcall(actions[string.upper(args.action)], args)
      if not ok then
        return { status = "error", data = data }
      end
      return { status = "success", data = data }
=======
      local ok, outcome = pcall(actions[args.action], args)
      if not ok then
        return { status = "error", data = fmt("Error running the files tool: %s", outcome) }
      end
      return { status = "success", data = "Files tool ran successfully!" }
>>>>>>> 5bc4814d
    end,
  },
  schema = {
    type = "function",
    ["function"] = {
      name = "files",
      description = "CREATE/READ/UPDATE/DELETE files on disk (user approval required)",
      parameters = {
        type = "object",
        properties = {
          action = {
            type = "string",
            enum = {
              "CREATE",
              "READ",
              "UPDATE",
              "DELETE",
            },
            description = "Type of file operation to perform.",
          },
          path = {
            type = "string",
            description = "Path of the target file.",
          },
          contents = {
            anyOf = {
              { type = "string" },
              { type = "null" },
            },
            description =
            "Contents of new file in the case of CREATE action. V4A diff-patch in case of UPDATE action. `null` in case of READ or DELETE.",
          },
        },
        required = {
          "action",
          "path",
          "contents",
        },
        additionalProperties = false,
      },
      strict = true,
    },
  },
  system_prompt = [[# Files Tool (`files`)

## Context

- You are connected to a Neovim instance via CodeCompanion.
- Use this `files` tool to CREATE / READ / UPDATE or DELETE a file.
- CodeCompanion asks the user for approval before this tool executes, so you do not need to ask for permission.

## Instructions

- You can use this tool to create new files, read existing files, update files, or delete some files.
- The `path` references should always only be relative, NEVER ABSOLUTE.
- In the case of `READ` or `DELETE` actions, the `contents` should be `null`.
- In the case of the `CREATE` action, the `contents` will be placed as it is in the new file.
- In the case of the `UPDATE` action, the `contents` should be in the V4A diff format as detailed below.

### Diff format of `contents` for `UPDATE` action

The `UPDATE` action effectively allows you to execute a diff/patch against a file. The format of the diff specification is unique to this task, so pay careful attention to these instructions. To use the `UPDATE` action, you should pass a message of the following structure as "contents":

*** Begin Patch
[YOUR_PATCH]
*** End Patch

Where [YOUR_PATCH] is the actual content of your patch, specified in the following V4A diff format.

For each snippet of code that needs to be changed, repeat the following:
[context_before] -> See below for further instructions on context.
- [old_code] -> Precede the old code with a minus sign.
+ [new_code] -> Precede the new, replacement code with a plus sign.
[context_after] -> See below for further instructions on context.

For instructions on [context_before] and [context_after]:
- By default, show 3 lines of code immediately above and 3 lines immediately below each change. If a change is within 3 lines of a previous change, do NOT duplicate the first change's [context_after] lines in the second change's [context_before] lines.
- If 3 lines of context is insufficient to uniquely identify the snippet of code within the file, use the @@ operator to indicate the class or function to which the snippet belongs. For instance, we might have:
@@ class BaseClass
[3 lines of pre-context]
- [old_code]
+ [new_code]
[3 lines of post-context]

- If a code block is repeated so many times in a class or function such that even a single @@ statement and 3 lines of context cannot uniquely identify the snippet of code, you can use multiple `@@` statements to jump to the right context. For instance:

@@ class BaseClass
@@ 	def method():
[3 lines of pre-context]
- [old_code]
+ [new_code]
[3 lines of post-context]

NOTE: We DO NOT use line numbers in this diff format, as the context is enough to uniquely identify code. An example of a message that you might pass as "input" to this function, in order to apply a patch, is shown below.

*** Begin Patch
@@ class BaseClass
@@     def search():
-        pass
+        raise NotImplementedError()

@@ class Subclass
@@     def search():
-        pass
+        raise NotImplementedError()

*** End Patch

- This tool can be used alongside other tools within CodeCompanion.
]],
  handlers = {
    ---@param agent CodeCompanion.Agent The tool object
    ---@return nil
    on_exit = function(agent)
      log:debug("[Files Tool] on_exit handler executed")
    end,
  },
  output = {
    ---The message which is shared with the user when asking for their approval
    ---@param self CodeCompanion.Agent.Tool
    ---@param agent CodeCompanion.Agent
    ---@return string
    prompt = function(self, agent)
      local prompts = {}

      local responses = {
        CREATE = "Create a file at %s?",
        READ = "Read %s?",
        UPDATE = "Edit %s?",
        DELETE = "Delete %s?",
      }

      local args = self.args
      local path = vim.fn.fnamemodify(args.path, ":.")
      local action = string.upper(args.action)

      table.insert(prompts, fmt(responses[action], path))
      return table.concat(prompts, "\n")
    end,

    ---@param self CodeCompanion.Tool.Files
    ---@param agent CodeCompanion.Agent
    ---@param cmd table The command that was executed
    ---@param stdout table The output from the command
    success = function(self, agent, cmd, stdout)
      local chat = agent.chat
      local args = self.args
      local llm_output = vim.iter(stdout):flatten():join("\n")
      local user_output =
          fmt([[**Files Tool**: The %s action for `%s` was successful]], string.upper(args.action), args.path)
      chat:add_tool_output(self, llm_output, user_output)
    end,

    ---@param self CodeCompanion.Tool.Files
    ---@param agent CodeCompanion.Agent
    ---@param cmd table
    ---@param stderr table The error output from the command
    ---@param stdout? table The output from the command
    error = function(self, agent, cmd, stderr, stdout)
      local chat = agent.chat
      local args = self.args
      local errors = vim.iter(stderr):flatten():join("\n")
      log:debug("[Files Tool] Error output: %s", stderr)

      local error_output = fmt(
        [[**Files Tool**: There was an error running the %s command:

```txt
%s
```]],
        string.upper(args.action),
        errors
      )
      chat:add_tool_output(self, error_output)
    end,

    ---Rejection message back to the LLM
    ---@param self CodeCompanion.Tool.Files
    ---@param agent CodeCompanion.Agent
    ---@param cmd table
    ---@return nil
    rejected = function(self, agent, cmd)
      local chat = agent.chat
      chat:add_tool_output(self, fmt("**Files Tool**: The user declined to run the `%s` action", self.args.action))
    end,
  },
}<|MERGE_RESOLUTION|>--- conflicted
+++ resolved
@@ -179,19 +179,15 @@
     ---@param input? any The output from the previous function call
     ---@return { status: "success"|"error", data: string }
     function(self, args, input)
-<<<<<<< HEAD
-      local ok, data = pcall(actions[string.upper(args.action)], args)
-      if not ok then
-        return { status = "error", data = data }
-      end
-      return { status = "success", data = data }
-=======
+      args.action = string.upper(args.action)
+      if not actions[args.action] then
+        return { status = "error", data = fmt("Unknown action: %s", args.action) }
+      end
       local ok, outcome = pcall(actions[args.action], args)
       if not ok then
-        return { status = "error", data = fmt("Error running the files tool: %s", outcome) }
-      end
-      return { status = "success", data = "Files tool ran successfully!" }
->>>>>>> 5bc4814d
+        return { status = "error", data = outcome }
+      end
+      return { status = "success", data = outcome }
     end,
   },
   schema = {
@@ -326,7 +322,7 @@
 
       local args = self.args
       local path = vim.fn.fnamemodify(args.path, ":.")
-      local action = string.upper(args.action)
+      local action = args.action
 
       table.insert(prompts, fmt(responses[action], path))
       return table.concat(prompts, "\n")
@@ -341,7 +337,7 @@
       local args = self.args
       local llm_output = vim.iter(stdout):flatten():join("\n")
       local user_output =
-          fmt([[**Files Tool**: The %s action for `%s` was successful]], string.upper(args.action), args.path)
+          fmt([[**Files Tool**: The %s action for `%s` was successful]], args.action, args.path)
       chat:add_tool_output(self, llm_output, user_output)
     end,
 
@@ -362,7 +358,7 @@
 ```txt
 %s
 ```]],
-        string.upper(args.action),
+        args.action,
         errors
       )
       chat:add_tool_output(self, error_output)
