--- conflicted
+++ resolved
@@ -11,25 +11,6 @@
   ---@type table Access to extension exports via extensions.foo
   extensions = _extensions.manager,
 }
-
-<<<<<<< HEAD
----Keep the chat buffer open when switching tabs
----@return nil
-local function setup_sticky_chat_buffer()
-  api.nvim_create_autocmd("TabEnter", {
-    group = api.nvim_create_augroup("codecompanion.sticky_buffer", { clear = true }),
-    callback = function(args)
-      local chat = CodeCompanion.last_chat()
-      if chat and chat.ui:is_visible_non_curtab() then
-        chat.buffer_context = context_utils.get(args.buf)
-        vim.schedule(function()
-          CodeCompanion.close_last_chat()
-          chat.ui:open({ toggled = true })
-        end)
-      end
-    end,
-  })
-end
 
 ---Add a callback to a set of callbacks
 ---@param callbacks table|nil The existing callbacks
@@ -48,8 +29,6 @@
   return callbacks
 end
 
-=======
->>>>>>> e571dd92
 ---Register an extension with setup and exports
 ---@param name string The name of the extension
 ---@param extension CodeCompanion.Extension The extension implementation
