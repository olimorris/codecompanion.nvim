--- conflicted
+++ resolved
@@ -313,11 +313,8 @@
     "prompt-library",
     "function-calling",
     "extensions",
-<<<<<<< HEAD
     "autocompletion",
-=======
     "acp",
->>>>>>> e100b455
   }
 
   if type(feature) == "string" then
