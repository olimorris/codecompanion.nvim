--- conflicted
+++ resolved
@@ -321,24 +321,14 @@
 ---@param adapter? CodeCompanion.Adapter|string|function
 ---@param opts? table
 ---@return CodeCompanion.Adapter
-<<<<<<< HEAD
-function Adapter.resolve(adapter, opts)
-  adapter = adapter or config.adapters[config.strategies.chat.adapter]
-  opts = opts or {}
-=======
 function Adapter.resolve(adapter)
   adapter = adapter or config.strategies.chat.adapter
->>>>>>> 8981f872
 
   if type(adapter) == "table" then
     adapter = Adapter.new(adapter)
   elseif type(adapter) == "string" then
-<<<<<<< HEAD
-    adapter = Adapter.extend(adapter, opts)
-=======
     local user_adapter = config.adapters[adapter]
     adapter = Adapter.extend(user_adapter or adapter, { name = adapter })
->>>>>>> 8981f872
   elseif type(adapter) == "function" then
     adapter = adapter()
   end
