--- conflicted
+++ resolved
@@ -250,22 +250,18 @@
         local transformed = {}
         for _, tool in pairs(tools) do
           for _, schema in pairs(tool) do
-<<<<<<< HEAD
             if schema._meta and schema._meta.adapter_tool then
               if self.available_tools[schema.name] then
                 self.available_tools[schema.name].callback(self, transformed)
               end
             else
-              table.insert(transformed, tool_utils.transform_schema_from_legacy(schema))
+              table.insert(
+                transformed,
+                tool_utils.transform_schema_if_needed(schema, {
+                  strict_mode = true,
+                })
+              )
             end
-=======
-            table.insert(
-              transformed,
-              tool_utils.transform_schema_if_needed(schema, {
-                strict_mode = true,
-              })
-            )
->>>>>>> 50ea30ec
           end
         end
 
