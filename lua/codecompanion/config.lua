local providers = require("codecompanion.providers")
local ui = require("codecompanion.utils.ui")

local fmt = string.format

local constants = {
  LLM_ROLE = "llm",
  USER_ROLE = "user",
  SYSTEM_ROLE = "system",
}

local defaults = {
  adapters = {
    http = {
      anthropic = "anthropic",
      azure_openai = "azure_openai",
      copilot = "copilot",
      deepseek = "deepseek",
      gemini = "gemini",
      githubmodels = "githubmodels",
      huggingface = "huggingface",
      novita = "novita",
      mistral = "mistral",
      ollama = "ollama",
      openai = "openai",
      xai = "xai",
      jina = "jina",
      tavily = "tavily",
      opts = {
        allow_insecure = false, -- Allow insecure connections?
        cache_models_for = 1800, -- Cache adapter models for this long (seconds)
        proxy = nil, -- [protocol://]host[:port] e.g. socks5://127.0.0.1:9999
        show_defaults = true, -- Show default adapters
        show_model_choices = true, -- Show model choices when changing adapter
      },
    },
    acp = {
      gemini_cli = "gemini_cli",
    },
  },
  constants = constants,
  strategies = {
    -- CHAT STRATEGY ----------------------------------------------------------
    chat = {
      adapter = "copilot",
      roles = {
        ---The header name for the LLM's messages
        ---@type string|fun(adapter: CodeCompanion.HTTPAdapter|CodeCompanion.ACPAdapter): string
        llm = function(adapter)
          return "CodeCompanion (" .. adapter.formatted_name .. ")"
        end,

        ---The header name for your messages
        ---@type string
        user = "Me",
      },
      tools = {
        groups = {
          ["full_stack_dev"] = {
            description = "Full Stack Developer - Can run code, edit code and modify files",
            tools = {
              "cmd_runner",
              "create_file",
              "file_search",
              "get_changed_files",
              "grep_search",
              "insert_edit_into_file",
              "list_code_usages",
              "read_file",
              "search_web",
            },
            opts = {
              collapse_tools = true,
            },
          },
          ["files"] = {
            description = "Tools related to creating, reading and editing files",
            tools = {
              "create_file",
              "file_search",
              "get_changed_files",
              "grep_search",
              "insert_edit_into_file",
              "read_file",
            },
            opts = {
              collapse_tools = true,
            },
          },
        },
        -- Tools
        ["cmd_runner"] = {
          callback = "strategies.chat.tools.catalog.cmd_runner",
          description = "Run shell commands initiated by the LLM",
          opts = {
            requires_approval = true,
          },
        },
        ["create_file"] = {
          callback = "strategies.chat.tools.catalog.create_file",
          description = "Create a file in the current working directory",
          opts = {
            requires_approval = true,
          },
        },
        ["fetch_webpage"] = {
          callback = "strategies.chat.tools.catalog.fetch_webpage",
          description = "Fetches content from a webpage",
          opts = {
            adapter = "jina",
          },
        },
        ["file_search"] = {
          callback = "strategies.chat.tools.catalog.file_search",
          description = "Search for files in the current working directory by glob pattern",
          opts = {
            max_results = 500,
          },
        },
        ["get_changed_files"] = {
          callback = "strategies.chat.tools.catalog.get_changed_files",
          description = "Get git diffs of current file changes in a git repository",
          opts = {
            max_lines = 1000,
          },
        },
        ["grep_search"] = {
          callback = "strategies.chat.tools.catalog.grep_search",
          enabled = function()
            -- Currently this tool only supports ripgrep
            return vim.fn.executable("rg") == 1
          end,
          description = "Search for text in the current working directory",
          opts = {
            max_results = 100,
            respect_gitignore = true,
          },
        },
        ["insert_edit_into_file"] = {
          callback = "strategies.chat.tools.catalog.insert_edit_into_file",
          description = "Insert code into an existing file",
          opts = {
            patching_algorithm = "strategies.chat.tools.catalog.helpers.patch",
            requires_approval = { -- Require approval before the tool is executed?
              buffer = false, -- For editing buffers in Neovim
              file = true, -- For editing files in the current working directory
            },
            user_confirmation = true, -- Require confirmation from the user before accepting the edit?
          },
        },
        ["next_edit_suggestion"] = {
          callback = "strategies.chat.tools.catalog.next_edit_suggestion",
          description = "Suggest and jump to the next position to edit",
        },
        ["read_file"] = {
          callback = "strategies.chat.tools.catalog.read_file",
          description = "Read a file in the current working directory",
        },
        ["search_web"] = {
          callback = "strategies.chat.tools.catalog.search_web",
          description = "Search the web for information",
          opts = {
            adapter = "tavily", -- tavily
            opts = {
              -- Tavily options
              search_depth = "advanced",
              topic = "general",
              chunks_per_source = 3,
              max_results = 5,
            },
          },
        },
        ["list_code_usages"] = {
          callback = "strategies.chat.tools.catalog.list_code_usages",
          description = "Find code symbol context",
        },
        opts = {
          auto_submit_errors = false, -- Send any errors to the LLM automatically?
          auto_submit_success = true, -- Send any successful output to the LLM automatically?
          folds = {
            enabled = true, -- Fold tool output in the buffer?
            failure_words = { -- Words that indicate an error in the tool output. Used to apply failure highlighting
              "cancelled",
              "error",
              "failed",
              "incorrect",
              "invalid",
              "rejected",
            },
          },
          ---Tools and/or groups that are always loaded in a chat buffer
          ---@type string[]
          default_tools = {},
        },
      },
      variables = {
        ["buffer"] = {
          callback = "strategies.chat.variables.buffer",
          description = "Share the current buffer with the LLM",
          opts = {
            contains_code = true,
            default_params = "watch", -- watch|pin
            has_params = true,
            excluded = {
              buftypes = {
                "nofile",
                "quickfix",
                "prompt",
                "popup",
              },
              fts = {
                "codecompanion",
                "help",
                "terminal",
              },
            },
          },
        },
        ["lsp"] = {
          callback = "strategies.chat.variables.lsp",
          description = "Share LSP information and code for the current buffer",
          opts = {
            contains_code = true,
          },
        },
        ["viewport"] = {
          callback = "strategies.chat.variables.viewport",
          description = "Share the code that you see in Neovim with the LLM",
          opts = {
            contains_code = true,
          },
        },
      },
      slash_commands = {
        ["buffer"] = {
          callback = "strategies.chat.slash_commands.buffer",
          description = "Insert open buffers",
          opts = {
            contains_code = true,
            default_params = "watch", -- watch|pin
            provider = providers.pickers, -- telescope|fzf_lua|mini_pick|snacks|default
          },
        },
        ["fetch"] = {
          callback = "strategies.chat.slash_commands.fetch",
          description = "Insert URL contents",
          opts = {
            adapter = "jina", -- jina
            cache_path = vim.fn.stdpath("data") .. "/codecompanion/urls",
            provider = providers.pickers, -- telescope|fzf_lua|mini_pick|snacks|default
          },
        },
        ["quickfix"] = {
          callback = "strategies.chat.slash_commands.quickfix",
          description = "Insert quickfix list entries",
          opts = {
            contains_code = true,
          },
        },
        ["file"] = {
          callback = "strategies.chat.slash_commands.file",
          description = "Insert a file",
          opts = {
            contains_code = true,
            max_lines = 1000,
            provider = providers.pickers, -- telescope|fzf_lua|mini_pick|snacks|default
          },
        },
        ["help"] = {
          callback = "strategies.chat.slash_commands.help",
          description = "Insert content from help tags",
          opts = {
            contains_code = false,
            max_lines = 128, -- Maximum amount of lines to of the help file to send (NOTE: Each vimdoc line is typically 10 tokens)
            provider = providers.help, -- telescope|fzf_lua|mini_pick|snacks
          },
        },
        ["image"] = {
          callback = "strategies.chat.slash_commands.image",
          description = "Insert an image",
          opts = {
            dirs = {}, -- Directories to search for images
            filetypes = { "png", "jpg", "jpeg", "gif", "webp" }, -- Filetypes to search for
            provider = providers.images, -- telescope|snacks|default
          },
        },
        ["now"] = {
          callback = "strategies.chat.slash_commands.now",
          description = "Insert the current date and time",
          opts = {
            contains_code = false,
          },
        },
        ["symbols"] = {
          callback = "strategies.chat.slash_commands.symbols",
          description = "Insert symbols for a selected file",
          opts = {
            contains_code = true,
            provider = providers.pickers, -- telescope|fzf_lua|mini_pick|snacks|default
          },
        },
        ["terminal"] = {
          callback = "strategies.chat.slash_commands.terminal",
          description = "Insert terminal output",
          opts = {
            contains_code = false,
          },
        },
        ["workspace"] = {
          callback = "strategies.chat.slash_commands.workspace",
          description = "Load a workspace file",
          opts = {
            contains_code = true,
          },
        },
      },
      keymaps = {
        options = {
          modes = { n = "?" },
          callback = "keymaps.options",
          description = "Options",
          hide = true,
        },
        completion = {
          modes = { i = "<C-_>" },
          index = 1,
          callback = "keymaps.completion",
          description = "Completion Menu",
        },
        send = {
          modes = {
            n = { "<CR>", "<C-s>" },
            i = "<C-s>",
          },
          index = 2,
          callback = "keymaps.send",
          description = "Send",
        },
        regenerate = {
          modes = { n = "gr" },
          index = 3,
          callback = "keymaps.regenerate",
          description = "Regenerate the last response",
        },
        close = {
          modes = {
            n = "<C-c>",
            i = "<C-c>",
          },
          index = 4,
          callback = "keymaps.close",
          description = "Close Chat",
        },
        stop = {
          modes = { n = "q" },
          index = 5,
          callback = "keymaps.stop",
          description = "Stop Request",
        },
        clear = {
          modes = { n = "gx" },
          index = 6,
          callback = "keymaps.clear",
          description = "Clear Chat",
        },
        codeblock = {
          modes = { n = "gc" },
          index = 7,
          callback = "keymaps.codeblock",
          description = "Insert Codeblock",
        },
        yank_code = {
          modes = { n = "gy" },
          index = 8,
          callback = "keymaps.yank_code",
          description = "Yank Code",
        },
        pin = {
          modes = { n = "gp" },
          index = 9,
          callback = "keymaps.pin_context",
          description = "Pin context",
        },
        watch = {
          modes = { n = "gw" },
          index = 10,
          callback = "keymaps.toggle_watch",
          description = "Watch Buffer",
        },
        next_chat = {
          modes = { n = "}" },
          index = 11,
          callback = "keymaps.next_chat",
          description = "Next Chat",
        },
        previous_chat = {
          modes = { n = "{" },
          index = 12,
          callback = "keymaps.previous_chat",
          description = "Previous Chat",
        },
        next_header = {
          modes = { n = "]]" },
          index = 13,
          callback = "keymaps.next_header",
          description = "Next Header",
        },
        previous_header = {
          modes = { n = "[[" },
          index = 14,
          callback = "keymaps.previous_header",
          description = "Previous Header",
        },
        change_adapter = {
          modes = { n = "ga" },
          index = 15,
          callback = "keymaps.change_adapter",
          description = "Change adapter",
        },
        fold_code = {
          modes = { n = "gf" },
          index = 15,
          callback = "keymaps.fold_code",
          description = "Fold code",
        },
        debug = {
          modes = { n = "gd" },
          index = 16,
          callback = "keymaps.debug",
          description = "View debug info",
        },
        system_prompt = {
          modes = { n = "gs" },
          index = 17,
          callback = "keymaps.toggle_system_prompt",
          description = "Toggle the system prompt",
        },
        auto_tool_mode = {
          modes = { n = "gta" },
          index = 18,
          callback = "keymaps.auto_tool_mode",
          description = "Toggle automatic tool mode",
        },
        goto_file_under_cursor = {
          modes = { n = "gR" },
          index = 19,
          callback = "keymaps.goto_file_under_cursor",
          description = "Open the file under cursor in a new tab.",
        },
        copilot_stats = {
          modes = { n = "gS" },
          index = 20,
          callback = "keymaps.copilot_stats",
          description = "Show Copilot usage statistics",
        },
        super_diff = {
          modes = { n = "gD" },
          index = 21,
          callback = "keymaps.super_diff",
          description = "Show Super Diff",
        },
        -- Keymaps for ACP permission requests
        _acp_allow_always = {
          modes = { n = "g1" },
          description = "Allow Always",
        },
        _acp_allow_once = {
          modes = { n = "g2" },
          description = "Allow Once",
        },
        _acp_reject_once = {
          modes = { n = "g3" },
          description = "Reject Once",
        },
        _acp_reject_always = {
          modes = { n = "g4" },
          description = "Reject Always",
        },
      },
      opts = {
        blank_prompt = "", -- The prompt to use when the user doesn't provide a prompt
        completion_provider = providers.completion, -- blink|cmp|coc|default
        register = "+", -- The register to use for yanking code
<<<<<<< HEAD
        yank_jump_delay_ms = 400, -- Delay before jumping back from the yanked code (milliseconds )
        undo_levels = 10, -- Number of undo levels to add to chat buffers
        wait_timeout = 2e6, -- Time to wait for user response before timing out (milliseconds)

        -- What to do when an ACP permission request times out? (allow_once|reject_once)
        acp_timeout_response = "reject_once",
=======
        yank_jump_delay_ms = 400, -- Delay in milliseconds before jumping back from the yanked code
        undo_levels = 10, -- Number of undo levels to add to chat buffers
>>>>>>> 94784eb7

        ---@type string|fun(path: string)
        goto_file_action = ui.tabnew_reuse,
      },
    },
    -- INLINE STRATEGY --------------------------------------------------------
    inline = {
      adapter = "copilot",
      keymaps = {
        accept_change = {
          modes = { n = "gda" },
          opts = { nowait = true, noremap = true },
          index = 1,
          callback = "keymaps.accept_change",
          description = "Accept change",
        },
        reject_change = {
          modes = { n = "gdr" },
          opts = { nowait = true, noremap = true },
          index = 2,
          callback = "keymaps.reject_change",
          description = "Reject change",
        },
        always_accept = {
          modes = { n = "gdt" },
          opts = { nowait = true },
          index = 3,
          callback = "keymaps.always_accept",
          description = "Accept and enable auto mode",
        },
      },
      variables = {
        ["buffer"] = {
          callback = "strategies.inline.variables.buffer",
          description = "Share the current buffer with the LLM",
          opts = {
            contains_code = true,
          },
        },
        ["chat"] = {
          callback = "strategies.inline.variables.chat",
          description = "Share the currently open chat buffer with the LLM",
          opts = {
            contains_code = true,
          },
        },
        ["clipboard"] = {
          callback = "strategies.inline.variables.clipboard",
          description = "Share the contents of the clipboard with the LLM",
          opts = {
            contains_code = true,
          },
        },
      },
    },
    -- CMD STRATEGY -----------------------------------------------------------
    cmd = {
      adapter = "copilot",
      opts = {
        system_prompt = [[You are currently plugged in to the Neovim text editor on a user's machine. Your core task is to generate an command-line inputs that the user can run within Neovim. Below are some rules to adhere to:

- Return plain text only
- Do not wrap your response in a markdown block or backticks
- Do not use any line breaks or newlines in you response
- Do not provide any explanations
- Generate an command that is valid and can be run in Neovim
- Ensure the command is relevant to the user's request]],
      },
    },
  },
  -- PROMPT LIBRARIES ---------------------------------------------------------
  prompt_library = {
    ["Custom Prompt"] = {
      strategy = "inline",
      description = "Prompt the LLM from Neovim",
      opts = {
        index = 3,
        is_default = true,
        is_slash_cmd = false,
        user_prompt = true,
      },
      prompts = {
        {
          role = constants.SYSTEM_ROLE,
          content = function(context)
            return fmt(
              [[I want you to act as a senior %s developer. I will ask you specific questions and I want you to return raw code only (no codeblocks and no explanations). If you can't respond with code, respond with nothing]],
              context.filetype
            )
          end,
        },
      },
    },
    ["Code workflow"] = {
      strategy = "workflow",
      description = "Use a workflow to guide an LLM in writing code",
      opts = {
        index = 4,
        is_default = true,
        short_name = "cw",
      },
      prompts = {
        {
          -- We can group prompts together to make a workflow
          -- This is the first prompt in the workflow
          {
            role = constants.SYSTEM_ROLE,
            content = function(context)
              return fmt(
                "You carefully provide accurate, factual, thoughtful, nuanced answers, and are brilliant at reasoning. If you think there might not be a correct answer, you say so. Always spend a few sentences explaining background context, assumptions, and step-by-step thinking BEFORE you try to answer a question. Don't be verbose in your answers, but do provide details and examples where it might help the explanation. You are an expert software engineer for the %s language",
                context.filetype
              )
            end,
          },
          {
            role = constants.USER_ROLE,
            content = "I want you to ",
            opts = {
              auto_submit = false,
            },
          },
        },
        -- This is the second group of prompts
        {
          {
            role = constants.USER_ROLE,
            content = "Great. Now let's consider your code. I'd like you to check it carefully for correctness, style, and efficiency, and give constructive criticism for how to improve it.",
            opts = {
              auto_submit = true,
            },
          },
        },
        -- This is the final group of prompts
        {
          {
            role = constants.USER_ROLE,
            content = "Thanks. Now let's revise the code based on the feedback, without additional explanations.",
            opts = {
              auto_submit = true,
            },
          },
        },
      },
    },
    ["Edit<->Test workflow"] = {
      strategy = "workflow",
      description = "Use a workflow to repeatedly edit then test code",
      opts = {
        index = 5,
        is_default = true,
        short_name = "et",
      },
      prompts = {
        {
          {
            name = "Setup Test",
            role = constants.USER_ROLE,
            opts = { auto_submit = false },
            content = function()
              -- Enable turbo mode!!!
              vim.g.codecompanion_auto_tool_mode = true

              return [[### Instructions

Your instructions here

### Steps to Follow

You are required to write code following the instructions provided above and test the correctness by running the designated test suite. Follow these steps exactly:

1. Update the code in #{buffer} using the @{insert_edit_into_file} tool
2. Then use the @{cmd_runner} tool to run the test suite with `<test_cmd>` (do this after you have updated the code)
3. Make sure you trigger both tools in the same response

We'll repeat this cycle until the tests pass. Ensure no deviations from these steps.]]
            end,
          },
        },
        {
          {
            name = "Repeat On Failure",
            role = constants.USER_ROLE,
            opts = { auto_submit = true },
            -- Scope this prompt to the cmd_runner tool
            condition = function()
              return _G.codecompanion_current_tool == "cmd_runner"
            end,
            -- Repeat until the tests pass, as indicated by the testing flag
            -- which the cmd_runner tool sets on the chat buffer
            repeat_until = function(chat)
              return chat.tool_registry.flags.testing == true
            end,
            content = "The tests have failed. Can you edit the buffer and run the test suite again?",
          },
        },
      },
    },
    ["Explain"] = {
      strategy = "chat",
      description = "Explain how code in a buffer works",
      opts = {
        index = 6,
        is_default = true,
        is_slash_cmd = false,
        modes = { "v" },
        short_name = "explain",
        auto_submit = true,
        user_prompt = false,
        stop_context_insertion = true,
      },
      prompts = {
        {
          role = constants.SYSTEM_ROLE,
          content = [[When asked to explain code, follow these steps:

1. Identify the programming language.
2. Describe the purpose of the code and reference core concepts from the programming language.
3. Explain each function or significant block of code, including parameters and return values.
4. Highlight any specific functions or methods used and their roles.
5. Provide context on how the code fits into a larger application if applicable.]],
        },
        {
          role = constants.USER_ROLE,
          content = function(context)
            local code = require("codecompanion.helpers.actions").get_code(context.start_line, context.end_line)

            return fmt(
              [[Please explain this code from buffer %d:

```%s
%s
```
]],
              context.bufnr,
              context.filetype,
              code
            )
          end,
          opts = {
            contains_code = true,
          },
        },
      },
    },
    ["Unit Tests"] = {
      strategy = "inline",
      description = "Generate unit tests for the selected code",
      opts = {
        index = 7,
        is_default = true,
        is_slash_cmd = false,
        modes = { "v" },
        short_name = "tests",
        auto_submit = true,
        user_prompt = false,
        placement = "new",
        stop_context_insertion = true,
      },
      prompts = {
        {
          role = constants.SYSTEM_ROLE,
          content = [[When generating unit tests, follow these steps:

1. Identify the programming language.
2. Identify the purpose of the function or module to be tested.
3. List the edge cases and typical use cases that should be covered in the tests and share the plan with the user.
4. Generate unit tests using an appropriate testing framework for the identified programming language.
5. Ensure the tests cover:
      - Normal cases
      - Edge cases
      - Error handling (if applicable)
6. Provide the generated unit tests in a clear and organized manner without additional explanations or chat.]],
        },
        {
          role = constants.USER_ROLE,
          content = function(context)
            local code = require("codecompanion.helpers.actions").get_code(context.start_line, context.end_line)

            return fmt(
              [[<user_prompt>
Please generate unit tests for this code from buffer %d:

```%s
%s
```
</user_prompt>
]],
              context.bufnr,
              context.filetype,
              code
            )
          end,
          opts = {
            contains_code = true,
          },
        },
      },
    },
    ["Fix code"] = {
      strategy = "chat",
      description = "Fix the selected code",
      opts = {
        index = 8,
        is_default = true,
        is_slash_cmd = false,
        modes = { "v" },
        short_name = "fix",
        auto_submit = true,
        user_prompt = false,
        stop_context_insertion = true,
      },
      prompts = {
        {
          role = constants.SYSTEM_ROLE,
          content = [[When asked to fix code, follow these steps:

1. **Identify the Issues**: Carefully read the provided code and identify any potential issues or improvements.
2. **Plan the Fix**: Describe the plan for fixing the code in pseudocode, detailing each step.
3. **Implement the Fix**: Write the corrected code in a single code block.
4. **Explain the Fix**: Briefly explain what changes were made and why.

Ensure the fixed code:

- Includes necessary imports.
- Handles potential errors.
- Follows best practices for readability and maintainability.
- Is formatted correctly.

Use Markdown formatting and include the programming language name at the start of the code block.]],
        },
        {
          role = constants.USER_ROLE,
          content = function(context)
            local code = require("codecompanion.helpers.actions").get_code(context.start_line, context.end_line)

            return fmt(
              [[Please fix this code from buffer %d:

```%s
%s
```
]],
              context.bufnr,
              context.filetype,
              code
            )
          end,
          opts = {
            contains_code = true,
          },
        },
      },
    },
    ["Explain LSP Diagnostics"] = {
      strategy = "chat",
      description = "Explain the LSP diagnostics for the selected code",
      opts = {
        index = 9,
        is_default = true,
        is_slash_cmd = false,
        modes = { "v" },
        short_name = "lsp",
        auto_submit = true,
        user_prompt = false,
        stop_context_insertion = true,
      },
      prompts = {
        {
          role = constants.SYSTEM_ROLE,
          content = [[You are an expert coder and helpful assistant who can help debug code diagnostics, such as warning and error messages. When appropriate, give solutions with code snippets as fenced codeblocks with a language identifier to enable syntax highlighting.]],
        },
        {
          role = constants.USER_ROLE,
          content = function(context)
            local diagnostics = require("codecompanion.helpers.actions").get_diagnostics(
              context.start_line,
              context.end_line,
              context.bufnr
            )

            local concatenated_diagnostics = ""
            for i, diagnostic in ipairs(diagnostics) do
              concatenated_diagnostics = concatenated_diagnostics
                .. i
                .. ". Issue "
                .. i
                .. "\n  - Location: Line "
                .. diagnostic.line_number
                .. "\n  - Buffer: "
                .. context.bufnr
                .. "\n  - Severity: "
                .. diagnostic.severity
                .. "\n  - Message: "
                .. diagnostic.message
                .. "\n"
            end

            return fmt(
              [[The programming language is %s. This is a list of the diagnostic messages:

%s
]],
              context.filetype,
              concatenated_diagnostics
            )
          end,
        },
        {
          role = constants.USER_ROLE,
          content = function(context)
            local code = require("codecompanion.helpers.actions").get_code(
              context.start_line,
              context.end_line,
              { show_line_numbers = true }
            )
            return fmt(
              [[
This is the code, for context:

```%s
%s
```
]],
              context.filetype,
              code
            )
          end,
          opts = {
            contains_code = true,
          },
        },
      },
    },
    ["Generate a Commit Message"] = {
      strategy = "chat",
      description = "Generate a commit message",
      opts = {
        index = 10,
        is_default = true,
        is_slash_cmd = true,
        short_name = "commit",
        auto_submit = true,
      },
      prompts = {
        {
          role = constants.USER_ROLE,
          content = function()
            return fmt(
              [[You are an expert at following the Conventional Commit specification. Given the git diff listed below, please generate a commit message for me:

```diff
%s
```
]],
              vim.fn.system("git diff --no-ext-diff --staged")
            )
          end,
          opts = {
            contains_code = true,
          },
        },
      },
    },
    ["Workspace File"] = {
      strategy = "chat",
      description = "Generate a Workspace file/group",
      opts = {
        index = 11,
        ignore_system_prompt = true,
        is_default = true,
        short_name = "workspace",
      },
      context = {
        {
          type = "file",
          path = {
            vim.fs.joinpath(vim.fn.getcwd(), "codecompanion-workspace.json"),
          },
        },
      },
      prompts = {
        {
          role = constants.SYSTEM_ROLE,
          content = function()
            local schema = require("codecompanion").workspace_schema()
            return fmt(
              [[## CONTEXT

A workspace is a JSON configuration file that organizes your codebase into related groups to help LLMs understand your project structure. Each group contains files, symbols, or URLs that provide context about specific functionality or features.

The workspace file follows this structure:

```json
%s
```

## OBJECTIVE

Create or modify a workspace file that effectively organizes the user's codebase to provide optimal context for LLM interactions.

## RESPONSE

You must create or modify a workspace file through a series of prompts over multiple turns:

1. First, ask the user about the project's overall purpose and structure if not already known
2. Then ask the user to identify key functional groups in your codebase
3. For each group, ask the user select relevant files, symbols, or URLs to include. Or, use your own knowledge to identify them
4. Generate the workspace JSON structure based on the input
5. Review and refine the workspace configuration together with the user]],
              schema
            )
          end,
        },
        {
          role = constants.USER_ROLE,
          content = function()
            local prompt = ""
            if vim.fn.filereadable(vim.fs.joinpath(vim.fn.getcwd(), "codecompanion-workspace.json")) == 1 then
              prompt = [[Can you help me add a group to an existing workspace file?]]
            else
              prompt = [[Can you help me create a workspace file?]]
            end

            local ok, _ = pcall(require, "vectorcode")
            if ok then
              prompt = prompt .. " Use the @{vectorcode_toolbox} tool to help identify groupings of files"
            end
            return prompt
          end,
        },
      },
    },
  },
  -- DISPLAY OPTIONS ----------------------------------------------------------
  display = {
    action_palette = {
      width = 95,
      height = 10,
      prompt = "Prompt ", -- Prompt used for interactive LLM calls
      provider = providers.action_palette, -- telescope|mini_pick|snacks|default
      opts = {
        show_default_actions = true, -- Show the default actions in the action palette?
        show_default_prompt_library = true, -- Show the default prompt library in the action palette?
        title = "CodeCompanion actions", -- The title of the action palette
      },
    },
    chat = {
      icons = {
        buffer_pin = " ",
        buffer_watch = "󰂥 ",
        --chat_context = " ",
<<<<<<< HEAD
        tool_pending = " ",
        tool_in_progress = " ",
        tool_failure = " ",
        tool_success = " ",
=======
        chat_fold = " ",
        tool_success = " ",
        tool_failure = " ",
>>>>>>> 94784eb7
      },
      -- Window options for the chat buffer
      window = {
        layout = "vertical", -- float|vertical|horizontal|buffer
        position = nil, -- left|right|top|bottom (nil will default depending on vim.opt.splitright|vim.opt.splitbelow)
        border = "single",
        height = 0.8,
        ---@type number|"auto" using "auto" will allow full_height buffers to act like normal buffers
        width = 0.45,
        relative = "editor",
        full_height = true,
        sticky = false, -- chat buffer remains open when switching tabs
        opts = {
          breakindent = true,
          cursorcolumn = false,
          cursorline = false,
          foldcolumn = "0",
          linebreak = true,
          list = false,
          numberwidth = 1,
          signcolumn = "no",
          spell = false,
          wrap = true,
        },
      },
      -- Window options for any windows that open within the chat buffer
      child_window = {
        width = vim.o.columns - 5,
        height = vim.o.lines - 2,
        row = "center",
        col = "center",
        relative = "editor",
        opts = {
          wrap = false,
          number = false,
          relativenumber = false,
        },
      },

      auto_scroll = true, -- Automatically scroll down and place the cursor at the end?
      intro_message = "Welcome to CodeCompanion ✨! Press ? for options",

      show_header_separator = false, -- Show header separators in the chat buffer? Set this to false if you're using an external markdown formatting plugin
      separator = "─", -- The separator between the different messages in the chat buffer

      show_context = true, -- Show context (from slash commands and variables) in the chat buffer?
      fold_context = false, -- Fold context in the chat buffer?
      fold_reasoning = true, -- Fold the reasoning content from the LLM in the chat buffer?

      show_settings = false, -- Show LLM settings at the top of the chat buffer?
      show_tools_processing = true, -- Show the loading message when tools are being executed?
      show_token_count = true, -- Show the token count for each response?
      start_in_insert_mode = false, -- Open the chat buffer in insert mode?

      ---The function to display the token count
      ---@param tokens number
      ---@param adapter CodeCompanion.HTTPAdapter|CodeCompanion.ACPAdapter
      token_count = function(tokens, adapter) -- The function to display the token count
        return " (" .. tokens .. " tokens)"
      end,
    },
    diff = {
      enabled = true,
      provider = providers.diff, -- mini_diff|split|inline
      close_chat_at = 240, -- Close an open chat buffer if the total columns of your display are less than...

      -- Options for the `default` diff provider
      layout = "vertical", -- vertical|horizontal split
      opts = {
        "internal",
        "filler",
        "closeoff",
        "algorithm:histogram", -- https://adamj.eu/tech/2024/01/18/git-improve-diff-histogram/
        "indent-heuristic", -- https://blog.k-nut.eu/better-git-diffs
        "followwrap",
        "linematch:120",
      },

      -- Options for inline diff
      diff_signs = {
        signs = {
          text = "▌", -- Sign text for normal changes
          reject = "✗", -- Sign text for rejected changes in super_diff
          highlight_groups = {
            addition = "DiagnosticOk",
            deletion = "DiagnosticError",
            modification = "DiagnosticWarn",
          },
        },
        -- Super Diff options
        icons = {
          accepted = " ",
          rejected = " ",
        },
        colors = {
          accepted = "DiagnosticOk",
          rejected = "DiagnosticError",
        },
      },
      -- Inline diff specific options
      inline = {
        show_removed = true, -- Show removed lines as virtual text
        full_width_removed = true, -- Make removed lines span full width
        priority = 100, -- Highlight priority for diffs; increase if using inlay hints or if highlights are not visible.
        context_lines = 3, -- Number of context lines in hunks
        show_keymap_hints = true, -- Show "gda: accept | gdr: reject" hints above diff
      },
    },
    inline = {
      -- If the inline prompt creates a new buffer, how should we display this?
      layout = "vertical", -- vertical|horizontal|buffer
    },
    icons = {
      warning = " ",
    },
  },
  -- EXTENSIONS ------------------------------------------------------
  extensions = {},
  -- GENERAL OPTIONS ----------------------------------------------------------
  opts = {
    log_level = "ERROR", -- TRACE|DEBUG|ERROR|INFO
    language = "English", -- The language used for LLM responses

    -- If this is false then any default prompt that is marked as containing code
    -- will not be sent to the LLM. Please note that whilst I have made every
    -- effort to ensure no code leakage, using this is at your own risk
    ---@type boolean|function
    ---@return boolean
    send_code = true,

    job_start_delay = 1500, -- Delay in milliseconds between cmd tools
    submit_delay = 2000, -- Delay in milliseconds before auto-submitting the chat buffer

    ---This is the default prompt which is sent with every request in the chat
    ---strategy. It is primarily based on the GitHub Copilot Chat's prompt
    ---but with some modifications. You can choose to remove this via
    ---your own config but note that LLM results may not be as good
    ---@param opts table
    ---@return string
    system_prompt = function(opts)
      local language = opts.language or "English"
      return string.format(
        [[You are an AI programming assistant named "CodeCompanion". You are currently plugged into the Neovim text editor on a user's machine.

Your core tasks include:
- Answering general programming questions.
- Explaining how the code in a Neovim buffer works.
- Reviewing the selected code from a Neovim buffer.
- Generating unit tests for the selected code.
- Proposing fixes for problems in the selected code.
- Scaffolding code for a new workspace.
- Finding relevant code to the user's query.
- Proposing fixes for test failures.
- Answering questions about Neovim.
- Running tools.

You must:
- Follow the user's requirements carefully and to the letter.
- Use the context and attachments the user provides.
- Keep your answers short and impersonal, especially if the user's context is outside your core tasks.
- Minimize additional prose unless clarification is needed.
- Use Markdown formatting in your answers.
- Include the programming language name at the start of each Markdown code block.
- Do not include line numbers in code blocks.
- Avoid wrapping the whole response in triple backticks.
- Only return code that's directly relevant to the task at hand. You may omit code that isn’t necessary for the solution.
- Do not use H1 or H2 headers in your responses. Use H3 and above instead.
- Use actual line breaks in your responses; only use "\n" when you want a literal backslash followed by 'n'.
- All non-code text responses must be written in the %s language indicated.
- Multiple, different tools can be called as part of the same response.

When given a task:
1. Think step-by-step and, unless the user requests otherwise or the task is very simple, describe your plan in detailed pseudocode.
2. Output the final code in a single code block, ensuring that only relevant code is included.
3. End your response with a short suggestion for the next user turn that directly supports continuing the conversation.
4. Provide exactly one complete reply per conversation turn.
5. If necessary, execute multiple tools in a single turn.]],
        language
      )
    end,
  },
}

local M = {
  config = vim.deepcopy(defaults),
}

---@param args? table
M.setup = function(args)
  args = args or {}

  if args.constants then
    return vim.notify(
      "Your config table cannot have the field `constants`",
      vim.log.levels.ERROR,
      { title = "CodeCompanion" }
    )
  end
  M.config = vim.tbl_deep_extend("force", vim.deepcopy(defaults), args)
end

M.can_send_code = function()
  if type(M.config.opts.send_code) == "boolean" then
    return M.config.opts.send_code
  elseif type(M.config.opts.send_code) == "function" then
    return M.config.opts.send_code()
  end
  return false
end

return setmetatable(M, {
  __index = function(_, key)
    if key == "setup" then
      return M.setup
    end
    return rawget(M.config, key)
  end,
})<|MERGE_RESOLUTION|>--- conflicted
+++ resolved
@@ -481,17 +481,12 @@
         blank_prompt = "", -- The prompt to use when the user doesn't provide a prompt
         completion_provider = providers.completion, -- blink|cmp|coc|default
         register = "+", -- The register to use for yanking code
-<<<<<<< HEAD
         yank_jump_delay_ms = 400, -- Delay before jumping back from the yanked code (milliseconds )
         undo_levels = 10, -- Number of undo levels to add to chat buffers
         wait_timeout = 2e6, -- Time to wait for user response before timing out (milliseconds)
 
         -- What to do when an ACP permission request times out? (allow_once|reject_once)
         acp_timeout_response = "reject_once",
-=======
-        yank_jump_delay_ms = 400, -- Delay in milliseconds before jumping back from the yanked code
-        undo_levels = 10, -- Number of undo levels to add to chat buffers
->>>>>>> 94784eb7
 
         ---@type string|fun(path: string)
         goto_file_action = ui.tabnew_reuse,
@@ -1043,16 +1038,11 @@
         buffer_pin = " ",
         buffer_watch = "󰂥 ",
         --chat_context = " ",
-<<<<<<< HEAD
+        chat_fold = " ",
         tool_pending = " ",
         tool_in_progress = " ",
         tool_failure = " ",
         tool_success = " ",
-=======
-        chat_fold = " ",
-        tool_success = " ",
-        tool_failure = " ",
->>>>>>> 94784eb7
       },
       -- Window options for the chat buffer
       window = {
