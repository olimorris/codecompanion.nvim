name: Bug Report
description: Raise an issue for something that is stopping CodeCompanion from working as expected
title: "[Bug]: "
labels: ["bug"]

body:
    - type: markdown
      attributes:
        value: |
          **Before** reporting an issue, make sure to read the [documentation](https://codecompanion.olimorris.dev) and search [existing issues](https://github.com/olimorris/codecompanion.nvim/issues)

          **What is a bug?**
          - A bug is a reproducible error that causes CodeCompanion to behave incorrectly, crash, or not work as documented
          - Minor cosmetic issues (such as extra line breaks or formatting quirks) are not considered bugs unless they impact usability or readability. Please PR any of these changes yourself
          - Feature requests, usage questions, or configuration help should go to [Discussions](https://github.com/olimorris/codecompanion.nvim/discussions)

          > [!IMPORTANT]
          > If you don't supply a valid `minimal.lua` your issue will be closed

    - type: checkboxes
      attributes:
        label: Pre-submission checklist
        description: Please confirm all of the following before submitting
        options:
          - label: I have read the [documentation](https://codecompanion.olimorris.dev)
            required: true
          - label: I have updated the plugin and all dependencies to the latest versions
            required: true
          - label: I have searched for existing [issues](https://github.com/olimorris/codecompanion.nvim/issues) and [discussions](https://github.com/olimorris/codecompanion.nvim/discussions)
            required: true
          - label: My issue is not a minor or cosmetic quirk (e.g., formatting, spacing, or other non-functional details)
            required: true

    - type: input
      attributes:
        label: "Neovim version (nvim -v)"
        placeholder: "0.8.0 commit db1b0ee3b30f"
      validations:
        required: true

    - type: input
      attributes:
        label: "Operating system/version"
        placeholder: "macOS 14.4, Ubuntu 22.04, Windows 11"
      validations:
        required: true

    - type: input
      attributes:
        label: "Adapter and model"
        placeholder: "Copilot and GPT-4.1"
      validations:
        required: true

    - type: textarea
      attributes:
        label: Describe the bug
        description: |
          A clear and concise description of the problem
          Include any error messages or unexpected behavior you observe
        placeholder: |
          When I do X ...
          I observe Y ...
          But I expect Z ...
      validations:
        required: true

    - type: textarea
      attributes:
        label: Steps to reproduce
        description: |
          List the steps to reproduce the issue
          Be as minimal and precise as possible
        placeholder: |
          1. Open Neovim with the provided minimal.lua
          2. ...
          3. ...
      validations:
        required: true

    - type: textarea
      attributes:
        label: Expected behavior
        description: What do you expect to happen?
        placeholder: |
          I expected ...
      validations:
        required: true

    - type: textarea
      attributes:
        label: Screenshots or recordings (optional)
        description: If applicable, add screenshots or a screen recording to help explain your problem
      validations:
        required: false

    - type: markdown
      attributes:
        value: |
          ## Reproduce the issue

          - Please provide a `minimal.lua` file that reproduces the issue
          - I'm a solo maintainer, so making my life easy means a lot
          - Preferably use the one [here](https://github.com/olimorris/codecompanion.nvim/blob/main/minimal.lua)
          - Save it as `minimal.lua` and run with `nvim -u minimal.lua`
          - All files will be downloaded to a `.repro` folder in your current working directory

    - type: textarea
      attributes:
<<<<<<< HEAD
        label: init.lua file
        description: |
          Update the minimal `init.lua` below, so we can recreate the issue.
          Issues without this will be closed.
        value: |
          --[[
          NOTE: Set the config path to enable the copilot adapter to work.
          It will search the following paths for a token:
            - "$CODECOMPANION_TOKEN_PATH/github-copilot/hosts.json"
            - "$CODECOMPANION_TOKEN_PATH/github-copilot/apps.json"
          --]]
          vim.env["CODECOMPANION_TOKEN_PATH"] = vim.fn.expand("~/.config")

          vim.env.LAZY_STDPATH = ".repro"
          load(vim.fn.system("curl -s https://raw.githubusercontent.com/folke/lazy.nvim/main/bootstrap.lua"))()

          -- Your CodeCompanion setup
          local plugins = {
            {
              "olimorris/codecompanion.nvim",
              dependencies = {
                { "nvim-treesitter/nvim-treesitter", branch = "main", lazy = false, build = ":TSUpdate" },
                { "nvim-lua/plenary.nvim" },
                -- Test with blink.cmp (delete if not required)
                {
                  "saghen/blink.cmp",
                  lazy = false,
                  version = "*",
                  opts = {
                    keymap = {
                      preset = "enter",
                      ["<S-Tab>"] = { "select_prev", "fallback" },
                      ["<Tab>"] = { "select_next", "fallback" },
                    },
                    cmdline = { sources = { "cmdline" } },
                    sources = {
                      default = { "lsp", "path", "buffer", "codecompanion" },
                    },
                  },
                },
                -- Test with nvim-cmp
                -- { "hrsh7th/nvim-cmp" },
              },
              opts = {
                --Refer to: https://github.com/olimorris/codecompanion.nvim/blob/main/lua/codecompanion/config.lua
                strategies = {
                  --NOTE: Change the adapter as required
                  chat = { adapter = "copilot" },
                  inline = { adapter = "copilot" },
                },
                opts = {
                  log_level = "DEBUG",
                },
              },
            },
          }

          -- Leaving this comment in to see if the issue author notices ;-)
          -- This is so I can tell if they've really tested with their own repro.lua file

          require("lazy.minit").repro({ spec = plugins })

          -- Setup Tree-sitter
          require("nvim-treesitter").install({
            "lua",
            "markdown",
            "markdown_inline",
            "yaml",
          })

          -- Setup nvim-cmp
          -- local cmp_status, cmp = pcall(require, "cmp")
          -- if cmp_status then
          --   cmp.setup({
          --     mapping = cmp.mapping.preset.insert({
          --       ["<C-b>"] = cmp.mapping.scroll_docs(-4),
          --       ["<C-f>"] = cmp.mapping.scroll_docs(4),
          --       ["<C-Space>"] = cmp.mapping.complete(),
          --       ["<C-e>"] = cmp.mapping.abort(),
          --       ["<CR>"] = cmp.mapping.confirm({ select = true }),
          --       -- Accept currently selected item. Set `select` to `false` to only confirm explicitly selected items.
          --     }),
          --   })
          -- end
=======
        label: minimal.lua file
>>>>>>> 51b91124
        render: lua
      validations:
        required: true

    - type: textarea
      attributes:
        label: Log output (optional)
        description: |
          Share the output from `.repro/state/nvim/codecompanion.log` if available
          Please redact any sensitive information
      validations:
        required: false

    - type: checkboxes
      attributes:
        label: Minimal reproduction confirmation
        description: I have provided and tested with a `minimal.lua` file as described above
        options:
          - label: Yes, I have tested and provided a `minimal.lua` file that reproduces the issue
            required: true<|MERGE_RESOLUTION|>--- conflicted
+++ resolved
@@ -107,94 +107,7 @@
 
     - type: textarea
       attributes:
-<<<<<<< HEAD
-        label: init.lua file
-        description: |
-          Update the minimal `init.lua` below, so we can recreate the issue.
-          Issues without this will be closed.
-        value: |
-          --[[
-          NOTE: Set the config path to enable the copilot adapter to work.
-          It will search the following paths for a token:
-            - "$CODECOMPANION_TOKEN_PATH/github-copilot/hosts.json"
-            - "$CODECOMPANION_TOKEN_PATH/github-copilot/apps.json"
-          --]]
-          vim.env["CODECOMPANION_TOKEN_PATH"] = vim.fn.expand("~/.config")
-
-          vim.env.LAZY_STDPATH = ".repro"
-          load(vim.fn.system("curl -s https://raw.githubusercontent.com/folke/lazy.nvim/main/bootstrap.lua"))()
-
-          -- Your CodeCompanion setup
-          local plugins = {
-            {
-              "olimorris/codecompanion.nvim",
-              dependencies = {
-                { "nvim-treesitter/nvim-treesitter", branch = "main", lazy = false, build = ":TSUpdate" },
-                { "nvim-lua/plenary.nvim" },
-                -- Test with blink.cmp (delete if not required)
-                {
-                  "saghen/blink.cmp",
-                  lazy = false,
-                  version = "*",
-                  opts = {
-                    keymap = {
-                      preset = "enter",
-                      ["<S-Tab>"] = { "select_prev", "fallback" },
-                      ["<Tab>"] = { "select_next", "fallback" },
-                    },
-                    cmdline = { sources = { "cmdline" } },
-                    sources = {
-                      default = { "lsp", "path", "buffer", "codecompanion" },
-                    },
-                  },
-                },
-                -- Test with nvim-cmp
-                -- { "hrsh7th/nvim-cmp" },
-              },
-              opts = {
-                --Refer to: https://github.com/olimorris/codecompanion.nvim/blob/main/lua/codecompanion/config.lua
-                strategies = {
-                  --NOTE: Change the adapter as required
-                  chat = { adapter = "copilot" },
-                  inline = { adapter = "copilot" },
-                },
-                opts = {
-                  log_level = "DEBUG",
-                },
-              },
-            },
-          }
-
-          -- Leaving this comment in to see if the issue author notices ;-)
-          -- This is so I can tell if they've really tested with their own repro.lua file
-
-          require("lazy.minit").repro({ spec = plugins })
-
-          -- Setup Tree-sitter
-          require("nvim-treesitter").install({
-            "lua",
-            "markdown",
-            "markdown_inline",
-            "yaml",
-          })
-
-          -- Setup nvim-cmp
-          -- local cmp_status, cmp = pcall(require, "cmp")
-          -- if cmp_status then
-          --   cmp.setup({
-          --     mapping = cmp.mapping.preset.insert({
-          --       ["<C-b>"] = cmp.mapping.scroll_docs(-4),
-          --       ["<C-f>"] = cmp.mapping.scroll_docs(4),
-          --       ["<C-Space>"] = cmp.mapping.complete(),
-          --       ["<C-e>"] = cmp.mapping.abort(),
-          --       ["<CR>"] = cmp.mapping.confirm({ select = true }),
-          --       -- Accept currently selected item. Set `select` to `false` to only confirm explicitly selected items.
-          --     }),
-          --   })
-          -- end
-=======
         label: minimal.lua file
->>>>>>> 51b91124
         render: lua
       validations:
         required: true
