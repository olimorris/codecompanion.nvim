---
prev: false
next:
  text: 'Installation'
  link: '/installation'
---

# Welcome to CodeCompanion.nvim

> AI-powered coding, seamlessly in _Neovim_

CodeCompanion is a productivity tool which streamlines how you develop with LLMs, in Neovim.

<p>
<video controls muted src="https://github.com/user-attachments/assets/aa109f1d-0ec9-4f08-bd9a-df99da03b9a4"></video>
</p>

## Features

- :speech_balloon: [Copilot Chat](https://github.com/features/copilot) meets [Zed AI](https://zed.dev/blog/zed-ai), in Neovim
<<<<<<< HEAD
- :electric_plug: Support for Anthropic, Copilot, DeepSeek, Gemini, Ollama, OpenAI, Azure OpenAI, HuggingFace, Venice and xAI LLMs (or bring your own!)
=======
- :electric_plug: Support for Anthropic, Copilot, GitHub Models, DeepSeek, Gemini, Ollama, OpenAI, Azure OpenAI, HuggingFace and xAI LLMs (or bring your own!)
>>>>>>> 0a8950b8
- :rocket: Inline transformations, code creation and refactoring
- :robot: Variables, Slash Commands, Agents/Tools and Workflows to improve LLM output
- :sparkles: Built in prompt library for common tasks like advice on LSP errors and code explanations
- :building_construction: Create your own custom prompts, Variables and Slash Commands
- :books: Have multiple chats open at the same time
- :muscle: Async execution for fast performance

## Plugin Overview

The plugin uses [adapters](configuration/adapters) to connect to LLMs. Out of the box, the plugin supports:

- Anthropic (`anthropic`) - Requires an API key and supports [prompt caching](https://docs.anthropic.com/en/docs/build-with-claude/prompt-caching)
- Copilot (`copilot`) - Requires a token which is created via `:Copilot setup` in [Copilot.vim](https://github.com/github/copilot.vim)
- GitHub Models (`githubmodels`) - Requires [`gh`](https://github.com/cli/cli) to be installed and logged in
- DeepSeek (`deepseek`) - Requires an API key
- Gemini (`gemini`) - Requires an API key
- HuggingFace (`huggingface`) - Requires an API key
- Ollama (`ollama`) - Both local and remotely hosted
- OpenAI (`openai`) - Requires an API key
- Azure OpenAI (`azure_openai`) - Requires an Azure OpenAI service with a model deployment
- Venice (`venice`) - Requires an API key
- xAI (`xai`) - Requires an API key

The plugin utilises objects called Strategies. These are the different ways that a user can interact with the plugin. The _chat_ strategy harnesses a buffer to allow direct conversation with the LLM. The _inline_ strategy allows for output from the LLM to be written directly into a pre-existing Neovim buffer.

The plugin allows you to specify adapters for each strategy and also for each [prompt library](configuration/prompt-library) entry.
<|MERGE_RESOLUTION|>--- conflicted
+++ resolved
@@ -18,11 +18,7 @@
 ## Features
 
 - :speech_balloon: [Copilot Chat](https://github.com/features/copilot) meets [Zed AI](https://zed.dev/blog/zed-ai), in Neovim
-<<<<<<< HEAD
-- :electric_plug: Support for Anthropic, Copilot, DeepSeek, Gemini, Ollama, OpenAI, Azure OpenAI, HuggingFace, Venice and xAI LLMs (or bring your own!)
-=======
 - :electric_plug: Support for Anthropic, Copilot, GitHub Models, DeepSeek, Gemini, Ollama, OpenAI, Azure OpenAI, HuggingFace and xAI LLMs (or bring your own!)
->>>>>>> 0a8950b8
 - :rocket: Inline transformations, code creation and refactoring
 - :robot: Variables, Slash Commands, Agents/Tools and Workflows to improve LLM output
 - :sparkles: Built in prompt library for common tasks like advice on LSP errors and code explanations
@@ -43,7 +39,6 @@
 - Ollama (`ollama`) - Both local and remotely hosted
 - OpenAI (`openai`) - Requires an API key
 - Azure OpenAI (`azure_openai`) - Requires an Azure OpenAI service with a model deployment
-- Venice (`venice`) - Requires an API key
 - xAI (`xai`) - Requires an API key
 
 The plugin utilises objects called Strategies. These are the different ways that a user can interact with the plugin. The _chat_ strategy harnesses a buffer to allow direct conversation with the LLM. The _inline_ strategy allows for output from the LLM to be written directly into a pre-existing Neovim buffer.
