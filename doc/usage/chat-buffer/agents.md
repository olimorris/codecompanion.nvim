--- conflicted
+++ resolved
@@ -197,44 +197,6 @@
 
 Below is the tool use status of various adapters and models in CodeCompanion:
 
-<<<<<<< HEAD
-| Adapter           | Model                      | Supported          | Notes                            |
-|-------------------|----------------------------| :----------------: |----------------------------------|
-| Anthropic         | claude-3-opus-20240229     | :white_check_mark: |                                  |
-| Anthropic         | claude-3-5-haiku-20241022  | :white_check_mark: |                                  |
-| Anthropic         | claude-3-5-sonnet-20241022 | :white_check_mark: |                                  |
-| Anthropic         | claude-3-7-sonnet-20250219 | :white_check_mark: |                                  |
-| Copilot           | gpt-4o                     | :white_check_mark: |                                  |
-| Copilot           | gpt-4.1                    | :white_check_mark: |                                  |
-| Copilot           | o1                         | :white_check_mark: |                                  |
-| Copilot           | o3-mini                    | :white_check_mark: |                                  |
-| Copilot           | o4-mini                    | :white_check_mark: |                                  |
-| Copilot           | claude-3-5-sonnet          | :white_check_mark: |                                  |
-| Copilot           | claude-3-7-sonnet          | :white_check_mark: |                                  |
-| Copilot           | claude-3-7-sonnet-thought  | :x:                | Doesn't support function calling |
-| Copilot           | gemini-2.0-flash-001       | :x:                |                                  |
-| Copilot           | gemini-2.5-pro             | :white_check_mark: |                                  |
-| DeepSeek          | deepseek-chat              | :white_check_mark: |                                  |
-| DeepSeek          | deepseek-reasoner          | :x:                | Doesn't support function calling |
-| Gemini            | Gemini-2.5-flash           | :white_check_mark: |                                  |
-| Gemini            | Gemini-2.5-pro-exp-03-25   | :white_check_mark: |                                  |
-| Gemini            | gemini-2.5-flash-preview   | :white_check_mark: |                                  |
-| GitHub Models     | All                        | :x:                | Not supported yet                |
-| Huggingface       | All                        | :x:                | Not supported yet                |
-| Mistral           | All                        | :x:                | Not supported yet                |
-| Novita            | All                        | :x:                | Not supported yet                |
-| Ollama            | All                        | :x:                | Is currently [broken](https://github.com/ollama/ollama/issues/9632) |
-| OpenAI Compatible | All                        | :exclamation:                | Dependent on the model and provider          |
-| OpenAI            | gpt-3.5-turbo              | :white_check_mark: |                                  |
-| OpenAI            | gpt-4.1                    | :white_check_mark: |                                  |
-| OpenAI            | gpt-4                      | :white_check_mark: |                                  |
-| OpenAI            | gpt-4o                     | :white_check_mark: |                                  |
-| OpenAI            | gpt-4o-mini                | :white_check_mark: |                                  |
-| OpenAI            | o1-2024-12-17              | :white_check_mark: |                                  |
-| OpenAI            | o1-mini-2024-09-12         | :x:                | Doesn't support function calling |
-| OpenAI            | o3-mini-2025-01-31         | :white_check_mark: |                                  |
-| xAI               | All                        | :x:                | Not supported yet                |
-=======
 | Adapter           | Model             | Supported          | Notes                               |
 |-------------------|-------------------| :----------------: |-------------------------------------|
 | Anthropic         |                   | :white_check_mark: | Dependent on the model              |
@@ -249,5 +211,4 @@
 | Ollama            | Tested with Qwen3 | :white_check_mark: | Dependent on the model              |
 | OpenAI Compatible |                   | :exclamation:      | Dependent on the model and provider |
 | OpenAI            |                   | :white_check_mark: | Dependent on the model              |
-| xAI               | All               | :x:                | Not supported yet                   |
->>>>>>> 3a5f8958
+| xAI               | All               | :x:                | Not supported yet                   |